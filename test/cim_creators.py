#  Copyright 2020 Zeppelin Bend Pty Ltd
#
#  This Source Code Form is subject to the terms of the Mozilla Public
#  License, v. 2.0. If a copy of the MPL was not distributed with this
#  file, You can obtain one at https://mozilla.org/MPL/2.0/.
from datetime import datetime
from random import choice

from hypothesis.strategies import builds, text, integers, sampled_from, lists, floats, booleans, uuids, datetimes

from zepben.evolve import *
# WARNING!! # THIS IS A WORK IN PROGRESS AND MANY FUNCTIONS ARE LIKELY BROKEN
from zepben.evolve.model.cim.iec61970.base.core.name import Name
from zepben.evolve.model.cim.iec61970.base.core.name_type import NameType
from zepben.evolve.model.cim.iec61970.base.wires.generation.production.battery_state_kind import BatteryStateKind
from zepben.evolve.model.cim.iec61970.base.wires.generation.production.power_electronics_unit import BatteryUnit, PhotoVoltaicUnit, PowerElectronicsWindUnit
from zepben.evolve.model.cim.iec61970.base.wires.power_electronics_connection import PowerElectronicsConnection, PowerElectronicsConnectionPhase

MIN_32_BIT_INTEGER = -2147483648
MAX_32_BIT_INTEGER = 2147483647
MAX_64_BIT_INTEGER = 9223372036854775807
MIN_64_BIT_INTEGER = -9223372036854775808
TEXT_MAX_SIZE = 6
FLOAT_MIN = -100.0
FLOAT_MAX = 1000.0
MAX_END_NUMBER = 3
MAX_SEQUENCE_NUMBER = 40
MIN_SEQUENCE_NUMBER = 1
ALPHANUM = "abcdefghijbklmnopqrstuvwxyzABCDEFGHIJKLMNOPQRSTUVWXYZ0123456789-_"


#######################
# IEC61968 ASSET INFO #
#######################


def create_cable_info():
    return builds(CableInfo, **create_wire_info())


def create_no_load_test():
    return builds(
        NoLoadTest,
        **create_transformer_test(),
        energised_end_voltage=integers(min_value=MIN_32_BIT_INTEGER, max_value=MAX_32_BIT_INTEGER),
        exciting_current=floats(min_value=FLOAT_MIN, max_value=FLOAT_MAX),
        exciting_current_zero=floats(min_value=FLOAT_MIN, max_value=FLOAT_MAX),
        loss=integers(min_value=MIN_32_BIT_INTEGER, max_value=MAX_32_BIT_INTEGER),
        loss_zero=integers(min_value=MIN_32_BIT_INTEGER, max_value=MAX_32_BIT_INTEGER)
    )


def create_open_circuit_test():
    return builds(
        OpenCircuitTest,
        **create_transformer_test(),
        energised_end_step=integers(min_value=MIN_32_BIT_INTEGER, max_value=MAX_32_BIT_INTEGER),
        energised_end_voltage=integers(min_value=MIN_32_BIT_INTEGER, max_value=MAX_32_BIT_INTEGER),
        open_end_step=integers(min_value=MIN_32_BIT_INTEGER, max_value=MAX_32_BIT_INTEGER),
        open_end_voltage=integers(min_value=MIN_32_BIT_INTEGER, max_value=MAX_32_BIT_INTEGER),
        phase_shift=floats(min_value=FLOAT_MIN, max_value=FLOAT_MAX)
    )


def create_overhead_wire_info():
    return builds(OverheadWireInfo, **create_wire_info())


def create_power_transformer_info():
    return builds(
        PowerTransformerInfo,
        **create_asset_info(),
        transformer_tank_infos=lists(builds(TransformerTankInfo, **create_identified_object()), min_size=1, max_size=2)
    )


def create_short_circuit_test():
    return builds(
        ShortCircuitTest,
        **create_transformer_test(),
        current=floats(min_value=FLOAT_MIN, max_value=FLOAT_MAX),
        energised_end_step=integers(min_value=MIN_32_BIT_INTEGER, max_value=MAX_32_BIT_INTEGER),
        grounded_end_step=integers(min_value=MIN_32_BIT_INTEGER, max_value=MAX_32_BIT_INTEGER),
        leakage_impedance=floats(min_value=FLOAT_MIN, max_value=FLOAT_MAX),
        leakage_impedance_zero=floats(min_value=FLOAT_MIN, max_value=FLOAT_MAX),
        loss=integers(min_value=MIN_32_BIT_INTEGER, max_value=MAX_32_BIT_INTEGER),
        loss_zero=integers(min_value=MIN_32_BIT_INTEGER, max_value=MAX_32_BIT_INTEGER),
        power=integers(min_value=MIN_32_BIT_INTEGER, max_value=MAX_32_BIT_INTEGER),
        voltage=floats(min_value=FLOAT_MIN, max_value=FLOAT_MAX),
        voltage_ohmic_part=floats(min_value=FLOAT_MIN, max_value=FLOAT_MAX)
    )


def create_transformer_end_info():
    return builds(
        TransformerEndInfo,
        **create_asset_info(),
        connection_kind=sampled_winding_connection_kind(),
        emergency_s=integers(min_value=MIN_32_BIT_INTEGER, max_value=MAX_32_BIT_INTEGER),
        end_number=integers(min_value=MIN_32_BIT_INTEGER, max_value=MAX_32_BIT_INTEGER),
        insulation_u=integers(min_value=MIN_32_BIT_INTEGER, max_value=MAX_32_BIT_INTEGER),
        phase_angle_clock=integers(min_value=MIN_32_BIT_INTEGER, max_value=MAX_32_BIT_INTEGER),
        r=floats(min_value=FLOAT_MIN, max_value=FLOAT_MAX),
        rated_s=integers(min_value=MIN_32_BIT_INTEGER, max_value=MAX_32_BIT_INTEGER),
        rated_u=integers(min_value=MIN_32_BIT_INTEGER, max_value=MAX_32_BIT_INTEGER),
        short_term_s=integers(min_value=MIN_32_BIT_INTEGER, max_value=MAX_32_BIT_INTEGER),
        transformer_tank_info=builds(TransformerStarImpedance, **create_identified_object()),
        transformer_star_impedance=builds(TransformerStarImpedance, **create_identified_object()),
        energised_end_no_load_tests=builds(NoLoadTest, **create_identified_object()),
        energised_end_short_circuit_tests=builds(ShortCircuitTest, **create_identified_object()),
        grounded_end_short_circuit_tests=builds(ShortCircuitTest, **create_identified_object()),
        open_end_open_circuit_tests=builds(OpenCircuitTest, **create_identified_object()),
        energised_end_open_circuit_tests=builds(OpenCircuitTest, **create_identified_object()),
    )


def create_transformer_tank_info():
    return builds(
        TransformerTankInfo,
        **create_asset_info(),
        transformer_end_infos=lists(builds(TransformerEndInfo, **create_identified_object()), min_size=1, max_size=2)
    )


def create_transformer_test():
    return {
        **create_identified_object(),
        "base_power": integers(min_value=MIN_32_BIT_INTEGER, max_value=MAX_32_BIT_INTEGER),
        "temperature": floats(min_value=FLOAT_MIN, max_value=FLOAT_MAX)
    }


def create_wire_info():
    return {
        **create_asset_info(),
        "rated_current": integers(min_value=MIN_32_BIT_INTEGER, max_value=MAX_32_BIT_INTEGER),
        "material": sampled_wire_material_kind()
    }


def sampled_wire_material_kind():
    return sampled_from(WireMaterialKind)


###################
# IEC61968 ASSETS #
###################


def create_asset():
    return {
        **create_identified_object(),
        "location": builds(Location, **create_identified_object()),
        "organisation_roles": lists(builds(AssetOwner, **create_identified_object()), min_size=1, max_size=2)
    }


def create_asset_info():
    return {**create_identified_object()}


def create_asset_container():
    return {**create_asset()}


def create_asset_organisation_role():
    return {**create_organisation_role()}


def create_asset_owner():
    return builds(AssetOwner, **create_asset_organisation_role())


def create_pole():
    return builds(
        Pole,
        **create_structure(),
        streetlights=lists(builds(Streetlight, **create_identified_object()), min_size=1, max_size=2),
        classification=text(alphabet=ALPHANUM, max_size=TEXT_MAX_SIZE)
    )


def create_streetlight():
    return builds(
        Streetlight,
        **create_asset(),
        pole=builds(Pole, **create_identified_object()),
        light_rating=integers(min_value=0, max_value=MAX_32_BIT_INTEGER * 2),
        lamp_kind=sampled_streetlight_lamp_kind()
    )


def sampled_streetlight_lamp_kind():
    return sampled_from(StreetlightLampKind)


def create_structure():
    return {**create_asset_container()}


###################
# IEC61968 COMMON #
###################


def create_agreement():
    return {**create_document()}


def create_document():
    return {
        **create_identified_object(),
        "title": text(alphabet=ALPHANUM, max_size=TEXT_MAX_SIZE),
        "created_date_time": datetimes(min_value=datetime(1970, 1, 2)),
        "author_name": text(alphabet=ALPHANUM, max_size=TEXT_MAX_SIZE),
        "type": text(alphabet=ALPHANUM, max_size=TEXT_MAX_SIZE),
        "status": text(alphabet=ALPHANUM, max_size=TEXT_MAX_SIZE),
        "comment": text(alphabet=ALPHANUM, max_size=TEXT_MAX_SIZE)
    }


def create_location():
    return builds(Location, **create_identified_object(), main_address=builds(StreetAddress), position_points=lists(create_position_point(), max_size=4))


def create_organisation():
    return builds(Organisation, **create_identified_object())


def create_organisation_role():
    return {**create_identified_object(), "organisation": builds(Organisation, **create_identified_object())}


def create_position_point():
    return builds(PositionPoint, x_position=floats(min_value=-180.0, max_value=180.0), y_position=floats(min_value=-90.0, max_value=90.0))


def create_street_address():
    return builds(StreetAddress, postal_code=text(alphabet=ALPHANUM, max_size=TEXT_MAX_SIZE), town_detail=builds(TownDetail))


def create_town_detail():
    return builds(TownDetail, name=text(alphabet=ALPHANUM, max_size=TEXT_MAX_SIZE), state_or_province=text(alphabet=ALPHANUM, max_size=TEXT_MAX_SIZE))


######################
# IEC61968 CUSTOMERS #
######################


def create_customer():
    return builds(
        Customer,
        **create_organisation_role(),
        kind=sampled_customer_kind(),
        customer_agreements=lists(builds(CustomerAgreement, **create_identified_object()), min_size=1, max_size=2)
    )


def create_customer_agreement():
    return builds(
        CustomerAgreement,
        **create_agreement(),
        customer=builds(Customer, **create_identified_object()),
        pricing_structures=lists(builds(PricingStructure, **create_identified_object()), min_size=1, max_size=2)
    )


def sampled_customer_kind():
    return sampled_from(CustomerKind)


def create_pricing_structure():
    return builds(PricingStructure, **create_document(), tariffs=lists(builds(Tariff, **create_identified_object()), min_size=1, max_size=2))


def create_tariffs():
    return builds(Tariff, **create_document())


#####################
# IEC61968 METERING #
#####################


def create_end_device():
    return {
        **create_asset_container(),
        "usage_points": lists(builds(UsagePoint, **create_identified_object()), min_size=1, max_size=2),
        "customer_mrid": text(alphabet=ALPHANUM, min_size=1, max_size=TEXT_MAX_SIZE),
        "service_location": builds(Location, **create_identified_object())
    }


def create_meter():
    return builds(Meter, **create_end_device())


def create_usage_point():
    return builds(
        UsagePoint,
        **create_identified_object(),
        usage_point_location=builds(Location, **create_identified_object()),
        equipment=lists(builds(EnergyConsumer, **create_identified_object()), min_size=1, max_size=2),
        end_devices=lists(builds(Meter, **create_identified_object()), min_size=1, max_size=2)
    )


#######################
# IEC61968 OPERATIONS #
#######################


def create_operational_restriction():
    return builds(OperationalRestriction, **create_document(), equipment=lists(builds(PowerTransformer, **create_identified_object()), min_size=1, max_size=2))


#####################################
# IEC61970 BASE AUXILIARY EQUIPMENT #
#####################################


def create_auxiliary_equipment():
    return {**create_equipment(), "terminal": builds(Terminal, **create_identified_object())}


def create_fault_indicator():
    return builds(FaultIndicator, **create_auxiliary_equipment())


######################
# IEC61970 BASE CORE #
######################


def create_ac_dc_terminal():
    return {**create_identified_object()}


def create_base_voltage():
    return builds(BaseVoltage, **create_identified_object(), nominal_voltage=integers(min_value=MIN_32_BIT_INTEGER, max_value=MAX_32_BIT_INTEGER))


def create_conducting_equipment():
    return {
        **create_equipment(),
        "base_voltage": builds(BaseVoltage, **create_identified_object()),
        "terminals": lists(builds(Terminal, phases=sampled_from(PhaseCode)), min_size=1, max_size=2)
    }


def create_connectivity_node():
    return builds(ConnectivityNode, **create_identified_object(), terminals=lists(builds(Terminal, **create_identified_object()), max_size=10))


def create_connectivity_node_container():
    return {**create_power_system_resource()}


def create_equipment():
    return {
        **create_power_system_resource(),
        "in_service": booleans(),
        "normally_in_service": booleans(),
        "equipment_containers": lists(sampled_equipment_container(), min_size=1, max_size=2),
        "usage_points": lists(builds(UsagePoint, **create_identified_object()), min_size=1, max_size=2),
        "operational_restrictions": lists(builds(OperationalRestriction, **create_identified_object()), min_size=1, max_size=2),
        "current_feeders": lists(builds(Feeder, **create_identified_object()), min_size=1, max_size=2)
    }


def create_equipment_container():
    return {**create_connectivity_node_container(), "equipment": lists(sampled_equipment(), min_size=1, max_size=2)}


def create_feeder():
    return builds(
        Feeder,
        **create_equipment_container(),
        normal_head_terminal=builds(Terminal, **create_identified_object()),
        normal_energizing_substation=builds(Substation, **create_identified_object())
    )


def create_geographical_region():
    return builds(
        GeographicalRegion,
        **create_identified_object(),
        sub_geographical_regions=lists(builds(SubGeographicalRegion, **create_identified_object()), min_size=1, max_size=2)
    )


def create_identified_object():
    return {
        "mrid": uuids(version=4).map(lambda x: str(x)),
        "name": text(alphabet=ALPHANUM, max_size=TEXT_MAX_SIZE),
        "description": text(alphabet=ALPHANUM, max_size=TEXT_MAX_SIZE)
    }


def create_name():
    return builds(
        Name,
        name=text(alphabet=ALPHANUM, max_size=TEXT_MAX_SIZE),
        type=create_name_type(),
        identified_object=sampled_equipment()
    )


def create_name_type():
    return builds(
        NameType,
        name=text(alphabet=ALPHANUM, max_size=TEXT_MAX_SIZE),
        description=text(alphabet=ALPHANUM, max_size=TEXT_MAX_SIZE)
    )


def sampled_phase_code():
    return sampled_from(PhaseCode)


def create_power_system_resource():
    #
    # NOTE: We do not create the asset_info here, create it where it is actually used.
    #
    return {**create_identified_object(), "location": create_location()}


def create_site():
    return builds(Site, **create_equipment_container())


def create_sub_geographical_region():
    return builds(
        SubGeographicalRegion,
        **create_identified_object(),
        geographical_region=builds(GeographicalRegion, **create_identified_object()),
        substations=lists(builds(Substation, **create_identified_object()), min_size=1, max_size=2)
    )


def create_substation():
    return builds(
        Substation,
        **create_equipment_container(),
        sub_geographical_region=builds(SubGeographicalRegion, **create_identified_object()),
        normal_energized_feeders=lists(builds(Feeder, **create_identified_object()), min_size=1, max_size=2),
        loops=lists(builds(Loop, **create_identified_object()), min_size=1, max_size=2),
        energized_loops=lists(builds(Loop, **create_identified_object()), min_size=1, max_size=2),
        circuits=lists(builds(Circuit, **create_identified_object()), min_size=1, max_size=2)
    )


def create_terminal():
    return builds(
        Terminal,
        **create_ac_dc_terminal(),
        conducting_equipment=sampled_conducting_equipment(),
        connectivity_node=builds(ConnectivityNode, **create_identified_object()),
        traced_phases=builds(TracedPhases), phases=sampled_phase_code(),
        sequence_number=integers(min_value=MIN_SEQUENCE_NUMBER, max_value=MAX_SEQUENCE_NUMBER)
    )


#############################
# IEC61970 BASE EQUIVALENTS #
#############################


def create_equivalent_branch():
    return builds(
        EquivalentBranch,
        **create_equivalent_equipment(),
        negative_r12=floats(min_value=FLOAT_MIN, max_value=FLOAT_MAX),
        negative_r21=floats(min_value=FLOAT_MIN, max_value=FLOAT_MAX),
        negative_x12=floats(min_value=FLOAT_MIN, max_value=FLOAT_MAX),
        negative_x21=floats(min_value=FLOAT_MIN, max_value=FLOAT_MAX),
        positive_r12=floats(min_value=FLOAT_MIN, max_value=FLOAT_MAX),
        positive_r21=floats(min_value=FLOAT_MIN, max_value=FLOAT_MAX),
        positive_x12=floats(min_value=FLOAT_MIN, max_value=FLOAT_MAX),
        positive_x21=floats(min_value=FLOAT_MIN, max_value=FLOAT_MAX),
        r=floats(min_value=FLOAT_MIN, max_value=FLOAT_MAX),
        r21=floats(min_value=FLOAT_MIN, max_value=FLOAT_MAX),
        x=floats(min_value=FLOAT_MIN, max_value=FLOAT_MAX),
        x21=floats(min_value=FLOAT_MIN, max_value=FLOAT_MAX),
        zero_r12=floats(min_value=FLOAT_MIN, max_value=FLOAT_MAX),
        zero_r21=floats(min_value=FLOAT_MIN, max_value=FLOAT_MAX),
        zero_x12=floats(min_value=FLOAT_MIN, max_value=FLOAT_MAX),
        zero_x21=floats(min_value=FLOAT_MIN, max_value=FLOAT_MAX)
    )


def create_equivalent_equipment():
    return {**create_conducting_equipment()}


################################
# IEC61970 BASE DIAGRAM LAYOUT #
################################


def create_diagram():
    return builds(
        Diagram,
        **create_identified_object(),
        diagram_style=sampled_from(DiagramStyle),
        orientation_kind=sampled_from(OrientationKind),
        diagram_objects=lists(builds(DiagramObject, **create_identified_object()), min_size=1, max_size=2)
    )


def create_diagram_object():
    return builds(
        DiagramObject,
        **create_identified_object(),
        diagram=builds(Diagram, **create_identified_object()),
        identified_object_mrid=text(alphabet=ALPHANUM, min_size=1, max_size=TEXT_MAX_SIZE),
<<<<<<< HEAD
        style=sampled_from(DiagramObjectStyle),
=======
        style=text(alphabet=ALPHANUM, min_size=1, max_size=TEXT_MAX_SIZE),
>>>>>>> ff2f39ff
        rotation=floats(min_value=FLOAT_MIN, max_value=FLOAT_MAX),
        diagram_object_points=lists(create_diagram_object_point(), min_size=1, max_size=2)
    )


def create_diagram_object_point():
    return builds(DiagramObjectPoint, x_position=floats(min_value=FLOAT_MIN, max_value=FLOAT_MAX), y_position=floats(min_value=FLOAT_MIN, max_value=FLOAT_MAX))


######################
# IEC61970 BASE MEAS #
######################


def create_accumulator():
    return builds(Accumulator, **create_measurement())


def create_accumulator_value():
    return builds(AccumulatorValue, **create_measurement())


def create_analog():
    return builds(Analog, **create_measurement(), positive_flow_in=booleans())


def create_analog_value():
    return builds(AnalogValue, **create_measurement())


def create_control():
    return builds(
        Control,
        **create_io_point(),
        power_system_resource_mrid=text(alphabet=ALPHANUM, min_size=1, max_size=TEXT_MAX_SIZE),
        remote_control=builds(RemoteControl, **create_identified_object())
    )


def create_discrete():
    return builds(Discrete, **create_measurement())


def create_discrete_value():
    return builds(DiscreteValue, **create_measurement())


def create_io_point():
    return {**create_identified_object()}


def create_measurement():
    return {
        **create_identified_object(),
        "remote_source": builds(RemoteSource, **create_identified_object()),
        "power_system_resource_mrid": uuids(version=4).map(lambda x: str(x)),
        "terminal_mrid": uuids(version=4).map(lambda x: str(x)),
        "phases": sampled_phase_code(),
        "unit_symbol": sampled_unit_symbol()
    }


def sampled_unit_symbol():
    return sampled_from(UnitSymbol)


#######################
# IEC61970 BASE SCADA #
#######################

def create_remote_control():
    return builds(RemoteControl, **create_remote_point(), control=builds(Control, **create_identified_object()))


def create_remote_point():
    return {**create_identified_object()}


def create_remote_source():
    return builds(RemoteSource, **create_remote_point(), measurement=sampled_measurement())


#############################################
# IEC61970 BASE WIRES GENERATION PRODUCTION #
#############################################


def sampled_battery_state_kind():
    return sampled_from(BatteryStateKind)


def create_battery_unit():
    return builds(
        BatteryUnit,
        **create_power_electronics_unit(),
        battery_state=sampled_battery_state_kind(),
        rated_e=integers(min_value=MIN_64_BIT_INTEGER, max_value=MAX_64_BIT_INTEGER),
        stored_e=integers(min_value=MIN_64_BIT_INTEGER, max_value=MAX_64_BIT_INTEGER)
    )


def create_photovoltaic_unit():
    return builds(PhotoVoltaicUnit, **create_power_electronics_unit())


def create_power_electronics_unit():
    return {
        **create_equipment(),
        "power_electronics_connection": builds(PowerElectronicsConnection, **create_identified_object()),
        "max_p": integers(min_value=MIN_32_BIT_INTEGER, max_value=MAX_32_BIT_INTEGER),
        "min_p": integers(min_value=MIN_32_BIT_INTEGER, max_value=MAX_32_BIT_INTEGER)
    }


def create_power_electronics_wind_unit():
    return builds(PowerElectronicsWindUnit, **create_power_electronics_unit())


#######################
# IEC61970 BASE WIRES #
#######################


def create_ac_line_segment():
    return builds(AcLineSegment, **create_conductor(), per_length_sequence_impedance=builds(PerLengthSequenceImpedance, **create_identified_object()))


def create_breaker():
    return builds(Breaker, **create_protected_switch())


def create_busbar_section():
    return builds(BusbarSection, **create_connector())


def create_conductor():
    return {**create_conducting_equipment(), "asset_info": sampled_wire_info(), "length": floats(min_value=FLOAT_MIN, max_value=FLOAT_MAX)}


def create_connector():
    return {**create_conducting_equipment()}


def create_disconnector():
    return builds(Disconnector, **create_switch())


def create_energy_connection():
    return {**create_conducting_equipment()}


def create_energy_consumer():
    return builds(
        EnergyConsumer,
        **create_energy_connection(),
        energy_consumer_phases=lists(builds(EnergyConsumerPhase, **create_identified_object()), min_size=1, max_size=2),
        customer_count=integers(min_value=0, max_value=MAX_32_BIT_INTEGER),
        grounded=booleans(),
        p=floats(min_value=FLOAT_MIN, max_value=FLOAT_MAX),
        p_fixed=floats(min_value=FLOAT_MIN, max_value=FLOAT_MAX),
        phase_connection=sampled_phase_shunt_connection_kind(),
        q=floats(min_value=FLOAT_MIN, max_value=FLOAT_MAX),
        q_fixed=floats(min_value=FLOAT_MIN, max_value=FLOAT_MAX)
    )


def create_energy_consumer_phase():
    return builds(
        EnergyConsumerPhase,
        **create_power_system_resource(),
        energy_consumer=builds(EnergyConsumer, **create_identified_object()),
        phase=sampled_single_phase_kind(),
        p=floats(min_value=FLOAT_MIN, max_value=FLOAT_MAX),
        p_fixed=floats(min_value=FLOAT_MIN, max_value=FLOAT_MAX),
        q=floats(min_value=FLOAT_MIN, max_value=FLOAT_MAX),
        q_fixed=floats(min_value=FLOAT_MIN, max_value=FLOAT_MAX)
    )


def create_energy_source():
    return builds(
        EnergySource,
        **create_energy_connection(),
        energy_source_phases=lists(builds(EnergySourcePhase, **create_identified_object()), min_size=1, max_size=2),
        active_power=floats(min_value=FLOAT_MIN, max_value=FLOAT_MAX),
        reactive_power=floats(min_value=FLOAT_MIN, max_value=FLOAT_MAX),
        voltage_angle=floats(min_value=FLOAT_MIN, max_value=FLOAT_MAX),
        voltage_magnitude=floats(min_value=FLOAT_MIN, max_value=FLOAT_MAX),
        r=floats(min_value=FLOAT_MIN, max_value=FLOAT_MAX),
        x=floats(min_value=FLOAT_MIN, max_value=FLOAT_MAX),
        p_max=floats(min_value=FLOAT_MIN, max_value=FLOAT_MAX),
        p_min=floats(min_value=FLOAT_MIN, max_value=FLOAT_MAX),
        r0=floats(min_value=FLOAT_MIN, max_value=FLOAT_MAX),
        rn=floats(min_value=FLOAT_MIN, max_value=FLOAT_MAX),
        x0=floats(min_value=FLOAT_MIN, max_value=FLOAT_MAX),
        xn=floats(min_value=FLOAT_MIN, max_value=FLOAT_MAX)
    )


def create_energy_source_phase():
    return builds(
        EnergySourcePhase,
        **create_power_system_resource(),
        energy_source=builds(EnergySource, **create_identified_object()),
        phase=sampled_single_phase_kind()
    )


def create_fuse():
    return builds(Fuse, **create_switch())


def create_jumper():
    return builds(Jumper, **create_switch())


def create_junction():
    return builds(Junction, **create_connector())


def create_line():
    return {**create_equipment_container()}


def create_linear_shunt_compensator():
    return builds(
        LinearShuntCompensator,
        **create_shunt_compensator(),
        b0_per_section=floats(min_value=FLOAT_MIN, max_value=FLOAT_MAX),
        b_per_section=floats(min_value=FLOAT_MIN, max_value=FLOAT_MAX),
        g0_per_section=floats(min_value=FLOAT_MIN, max_value=FLOAT_MAX),
        g_per_section=floats(min_value=FLOAT_MIN, max_value=FLOAT_MAX)
    )


def create_load_break_switch():
    return builds(LoadBreakSwitch, **create_protected_switch())


def create_per_length_impedance():
    return {**create_per_length_line_parameter()}


def create_per_length_line_parameter():
    return {**create_identified_object()}


def create_per_length_sequence_impedance():
    return builds(
        PerLengthSequenceImpedance,
        **create_per_length_impedance(),
        r=floats(min_value=FLOAT_MIN, max_value=FLOAT_MAX),
        x=floats(min_value=FLOAT_MIN, max_value=FLOAT_MAX),
        r0=floats(min_value=FLOAT_MIN, max_value=FLOAT_MAX),
        x0=floats(min_value=FLOAT_MIN, max_value=FLOAT_MAX),
        bch=floats(min_value=FLOAT_MIN, max_value=FLOAT_MAX),
        gch=floats(min_value=FLOAT_MIN, max_value=FLOAT_MAX),
        b0ch=floats(min_value=FLOAT_MIN, max_value=FLOAT_MAX),
        g0ch=floats(min_value=FLOAT_MIN, max_value=FLOAT_MAX)
    )


def sampled_phase_shunt_connection_kind():
    return sampled_from(PhaseShuntConnectionKind)


def create_power_electronics_connection():
    return builds(
        PowerElectronicsConnection,
        **create_power_system_resource(),
        power_electronics_units=lists(builds(BatteryUnit, **create_identified_object()), min_size=1, max_size=2),
        power_electronics_connection_phases=lists(builds(PowerElectronicsConnectionPhase, **create_identified_object()), min_size=1, max_size=2),
        max_i_fault=integers(min_value=0, max_value=MAX_32_BIT_INTEGER),
        max_q=floats(min_value=FLOAT_MIN, max_value=FLOAT_MAX),
        min_q=floats(min_value=FLOAT_MIN, max_value=FLOAT_MAX),
        p=floats(min_value=FLOAT_MIN, max_value=FLOAT_MAX),
        q=floats(min_value=FLOAT_MIN, max_value=FLOAT_MAX),
        rated_s=integers(min_value=0, max_value=MAX_32_BIT_INTEGER),
        rated_u=integers(min_value=0, max_value=MAX_32_BIT_INTEGER)
    )


def create_power_electronics_connection_phase():
    return builds(
        PowerElectronicsConnectionPhase,
        **create_power_system_resource(),
        power_electronics_connection=builds(PowerElectronicsConnection, **create_identified_object()),
        phase=sampled_single_phase_kind(),
        p=floats(min_value=FLOAT_MIN, max_value=FLOAT_MAX),
        q=floats(min_value=FLOAT_MIN, max_value=FLOAT_MAX)
    )


def create_power_transformer():
    return builds(
        PowerTransformer,
        **create_conducting_equipment(),
        asset_info=builds(PowerTransformerInfo, **create_identified_object()),
        power_transformer_ends=lists(builds(PowerTransformerEnd, **create_identified_object()), min_size=1, max_size=2),
        vector_group=sampled_vector_group(),
        transformer_utilisation=floats(min_value=FLOAT_MIN, max_value=FLOAT_MAX)
    )


def create_power_transformer_end():
    return builds(
        PowerTransformerEnd,
        **create_transformer_end(),
        power_transformer=builds(PowerTransformer, **create_identified_object()),
        rated_s=integers(min_value=MIN_32_BIT_INTEGER, max_value=MAX_32_BIT_INTEGER),
        rated_u=integers(min_value=MIN_32_BIT_INTEGER, max_value=MAX_32_BIT_INTEGER),
        r=floats(min_value=FLOAT_MIN, max_value=FLOAT_MAX),
        r0=floats(min_value=FLOAT_MIN, max_value=FLOAT_MAX),
        x=floats(min_value=FLOAT_MIN, max_value=FLOAT_MAX),
        x0=floats(min_value=FLOAT_MIN, max_value=FLOAT_MAX),
        connection_kind=sampled_winding_connection_kind(),
        b=floats(min_value=FLOAT_MIN, max_value=FLOAT_MAX),
        b0=floats(min_value=FLOAT_MIN, max_value=FLOAT_MAX),
        g=floats(min_value=FLOAT_MIN, max_value=FLOAT_MAX),
        g0=floats(min_value=FLOAT_MIN, max_value=FLOAT_MAX),
        phase_angle_clock=integers(min_value=0, max_value=11)
    )


def create_protected_switch():
    return {**create_switch()}


def create_ratio_tap_changer():
    return builds(
        RatioTapChanger,
        **create_tap_changer(),
        transformer_end=builds(PowerTransformerEnd, **create_identified_object()),
        step_voltage_increment=floats(min_value=0.0, max_value=1.0)
    )


def create_recloser():
    return builds(Recloser, **create_protected_switch())


def create_regulating_cond_eq():
    return {**create_energy_connection(), "control_enabled": booleans()}


def create_shunt_compensator():
    return {
        **create_regulating_cond_eq(),
        "sections": floats(min_value=FLOAT_MIN, max_value=FLOAT_MAX),
        "grounded": booleans(),
        "nom_u": integers(min_value=MIN_32_BIT_INTEGER, max_value=MAX_32_BIT_INTEGER),
        "phase_connection": sampled_phase_shunt_connection_kind()
    }


def sampled_single_phase_kind():
    return sampled_from(SinglePhaseKind)


def create_switch():
    return {
        **create_conducting_equipment(),
        # NOTE: These are not currently encoded properly in protobuf so we can only use all or none.
        "_normally_open": sampled_from([0, 15]),
        "_open": sampled_from([0, 15])
        # "_normally_open": integers(min_value=0, max_value=15),
        # "_open": integers(min_value=0, max_value=15)
    }


def create_tap_changer():
    return {
        **create_power_system_resource(),
        "high_step": integers(min_value=10, max_value=15),
        "low_step": integers(min_value=0, max_value=2),
        "step": floats(min_value=2.0, max_value=10.0),
        "neutral_step": integers(min_value=2, max_value=10),
        "neutral_u": integers(min_value=MIN_32_BIT_INTEGER, max_value=MAX_32_BIT_INTEGER),
        "normal_step": integers(min_value=2, max_value=10),
        "control_enabled": booleans()
    }


def create_transformer_end():
    return {
        **create_identified_object(),
        "terminal": builds(Terminal, **create_identified_object()),
        "base_voltage": builds(BaseVoltage, **create_identified_object()),
        "ratio_tap_changer": builds(RatioTapChanger, **create_identified_object()),
        "end_number": integers(min_value=MIN_SEQUENCE_NUMBER, max_value=MAX_END_NUMBER),
        "grounded": booleans(),
        "r_ground": floats(min_value=FLOAT_MIN, max_value=FLOAT_MAX),
        "x_ground": floats(min_value=FLOAT_MIN, max_value=FLOAT_MAX),
        "star_impedance": builds(TransformerStarImpedance, **create_identified_object())
    }


def create_transformer_star_impedance():
    return builds(
        TransformerStarImpedance,
        **create_identified_object(),
        r=floats(min_value=FLOAT_MIN, max_value=FLOAT_MAX),
        r0=floats(min_value=FLOAT_MIN, max_value=FLOAT_MAX),
        x=floats(min_value=FLOAT_MIN, max_value=FLOAT_MAX),
        x0=floats(min_value=FLOAT_MIN, max_value=FLOAT_MAX),
        transformer_end_info=builds(TransformerEndInfo, **create_identified_object())
    )


def sampled_vector_group():
    return sampled_from(VectorGroup)


def sampled_winding_connection_kind():
    return sampled_from(WindingConnection)


#########################
# IEC61970 INF IEC61970 #
#########################


def create_circuit():
    return builds(
        Circuit,
        **create_line(),
        loop=builds(Loop, **create_identified_object()),
        end_terminals=lists(builds(Terminal, **create_identified_object()), min_size=1, max_size=2),
        end_substations=lists(builds(Substation, **create_identified_object()), min_size=1, max_size=2)
    )


def create_loop():
    return builds(
        Loop,
        **create_identified_object(),
        circuits=lists(builds(Circuit, **create_identified_object()), min_size=1, max_size=2),
        substations=lists(builds(Substation, **create_identified_object()), min_size=1, max_size=2),
        energizing_substations=lists(builds(Substation, **create_identified_object()), min_size=1, max_size=2)
    )


#########
# MODEL #
#########


def traced_phases():
    return builds(
        TracedPhases,
        normal_status=integers(min_value=MIN_32_BIT_INTEGER, max_value=MAX_32_BIT_INTEGER),
        current_status=integers(min_value=MIN_32_BIT_INTEGER, max_value=MAX_32_BIT_INTEGER)
    )


###############
# SAMPLE SETS #
###############


def sampled_wire_info():
    return choice([
        builds(OverheadWireInfo, **create_identified_object()),
        builds(CableInfo, **create_identified_object()),
    ])


def sampled_conducting_equipment():
    return choice([
        builds(AcLineSegment, **create_identified_object()),
        builds(PowerTransformer, **create_identified_object()),
        builds(Breaker, **create_identified_object()),
        builds(Disconnector, **create_identified_object()),
        builds(EnergyConsumer, **create_identified_object()),
        builds(EnergySource, **create_identified_object()),
    ])


def sampled_equipment():
    return choice([
        builds(AcLineSegment, **create_identified_object()),
        builds(PowerTransformer, **create_identified_object()),
        builds(Breaker, **create_identified_object()),
        builds(Disconnector, **create_identified_object()),
        builds(EnergyConsumer, **create_identified_object()),
        builds(EnergySource, **create_identified_object()),
        builds(FaultIndicator, **create_identified_object())
    ])


def sampled_equipment_container():
    return choice([
        builds(Feeder, **create_identified_object()),
        builds(Site, **create_identified_object()),
        builds(Circuit, **create_identified_object()),
        builds(Loop, **create_identified_object()),
        builds(Substation, **create_identified_object())
    ])


def sampled_measurement():
    return choice([
        builds(Accumulator),
        builds(Analog),
        builds(Discrete),
    ])<|MERGE_RESOLUTION|>--- conflicted
+++ resolved
@@ -515,11 +515,7 @@
         **create_identified_object(),
         diagram=builds(Diagram, **create_identified_object()),
         identified_object_mrid=text(alphabet=ALPHANUM, min_size=1, max_size=TEXT_MAX_SIZE),
-<<<<<<< HEAD
-        style=sampled_from(DiagramObjectStyle),
-=======
         style=text(alphabet=ALPHANUM, min_size=1, max_size=TEXT_MAX_SIZE),
->>>>>>> ff2f39ff
         rotation=floats(min_value=FLOAT_MIN, max_value=FLOAT_MAX),
         diagram_object_points=lists(create_diagram_object_point(), min_size=1, max_size=2)
     )
