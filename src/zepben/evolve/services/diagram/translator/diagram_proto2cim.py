#  Copyright 2020 Zeppelin Bend Pty Ltd
#
#  This Source Code Form is subject to the terms of the Mozilla Public
#  License, v. 2.0. If a copy of the MPL was not distributed with this
#  file, You can obtain one at https://mozilla.org/MPL/2.0/.

from zepben.protobuf.cim.iec61970.base.diagramlayout.DiagramObjectPoint_pb2 import DiagramObjectPoint as PBDiagramObjectPoint
<<<<<<< HEAD
from zepben.protobuf.cim.iec61970.base.diagramlayout.DiagramObjectStyle_pb2 import DiagramObjectStyle as PBDiagramObjectStyle
=======
>>>>>>> ff2f39ff
from zepben.protobuf.cim.iec61970.base.diagramlayout.DiagramObject_pb2 import DiagramObject as PBDiagramObject
from zepben.protobuf.cim.iec61970.base.diagramlayout.Diagram_pb2 import Diagram as PBDiagram

import zepben.evolve.services.common.resolver as resolver
<<<<<<< HEAD
from zepben.evolve import identified_object_to_cim, OrientationKind, DiagramStyle, DiagramObjectStyle
=======
from zepben.evolve import identified_object_to_cim, OrientationKind, DiagramStyle
>>>>>>> ff2f39ff
from zepben.evolve.model.cim.iec61970.base.diagramlayout.diagram_layout import Diagram, DiagramObject, DiagramObjectPoint
from zepben.evolve.services.diagram.diagrams import DiagramService

__all__ = ["diagram_object_point_to_cim", "diagram_to_cim", "diagram_object_to_cim"]


################################
# IEC61970 BASE DIAGRAM LAYOUT #
################################

def diagram_to_cim(pb: PBDiagram, service: DiagramService):
    cim = Diagram(
        mrid=pb.mrid(),
        orientation_kind=OrientationKind(pb.orientationKind),
        diagram_style=DiagramStyle(pb.diagramStyle)
    )

    for mrid in pb.diagramObjectMRIDs:
        service.resolve_or_defer_reference(resolver.diagram_objects(cim), mrid)

    identified_object_to_cim(pb.io, cim, service)
    return cim if service.add(cim) else None


def diagram_object_to_cim(pb: PBDiagramObject, service: DiagramService):
    cim = DiagramObject(
        mrid=pb.mrid(),
        identified_object_mrid=pb.identifiedObjectMRID if pb.identifiedObjectMRID else None,
<<<<<<< HEAD
        # todo revert to int check commented out below once the enum checks are in place
        # style=DiagramObjectStyle(pb.diagramObjectStyle),
        style=DiagramObjectStyle[PBDiagramObjectStyle.DESCRIPTOR.values_by_number[pb.diagramObjectStyle].name],
=======
        style=pb.diagramObjectStyle if pb.diagramObjectStyle else None,
>>>>>>> ff2f39ff
        rotation=pb.rotation,
    )

    service.resolve_or_defer_reference(resolver.diagram(cim), pb.diagramMRID)
    for point in pb.diagramObjectPoints:
        cim.add_point(diagram_object_point_to_cim(point))

    identified_object_to_cim(pb.io, cim, service)
    return cim if service.add_diagram_object(cim) else None


def diagram_object_point_to_cim(pb: PBDiagramObjectPoint) -> DiagramObjectPoint:
    # noinspection PyArgumentList
    return DiagramObjectPoint(pb.xPosition, pb.yPosition)


PBDiagram.to_cim = diagram_to_cim
PBDiagramObject.to_cim = diagram_object_to_cim
PBDiagramObjectPoint.to_cim = diagram_object_point_to_cim<|MERGE_RESOLUTION|>--- conflicted
+++ resolved
@@ -5,19 +5,11 @@
 #  file, You can obtain one at https://mozilla.org/MPL/2.0/.
 
 from zepben.protobuf.cim.iec61970.base.diagramlayout.DiagramObjectPoint_pb2 import DiagramObjectPoint as PBDiagramObjectPoint
-<<<<<<< HEAD
-from zepben.protobuf.cim.iec61970.base.diagramlayout.DiagramObjectStyle_pb2 import DiagramObjectStyle as PBDiagramObjectStyle
-=======
->>>>>>> ff2f39ff
 from zepben.protobuf.cim.iec61970.base.diagramlayout.DiagramObject_pb2 import DiagramObject as PBDiagramObject
 from zepben.protobuf.cim.iec61970.base.diagramlayout.Diagram_pb2 import Diagram as PBDiagram
 
 import zepben.evolve.services.common.resolver as resolver
-<<<<<<< HEAD
-from zepben.evolve import identified_object_to_cim, OrientationKind, DiagramStyle, DiagramObjectStyle
-=======
 from zepben.evolve import identified_object_to_cim, OrientationKind, DiagramStyle
->>>>>>> ff2f39ff
 from zepben.evolve.model.cim.iec61970.base.diagramlayout.diagram_layout import Diagram, DiagramObject, DiagramObjectPoint
 from zepben.evolve.services.diagram.diagrams import DiagramService
 
@@ -46,13 +38,7 @@
     cim = DiagramObject(
         mrid=pb.mrid(),
         identified_object_mrid=pb.identifiedObjectMRID if pb.identifiedObjectMRID else None,
-<<<<<<< HEAD
-        # todo revert to int check commented out below once the enum checks are in place
-        # style=DiagramObjectStyle(pb.diagramObjectStyle),
-        style=DiagramObjectStyle[PBDiagramObjectStyle.DESCRIPTOR.values_by_number[pb.diagramObjectStyle].name],
-=======
         style=pb.diagramObjectStyle if pb.diagramObjectStyle else None,
->>>>>>> ff2f39ff
         rotation=pb.rotation,
     )
 
