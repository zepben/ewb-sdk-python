--- conflicted
+++ resolved
@@ -168,17 +168,6 @@
     "usage_point_to_cim", "operational_restriction_to_cim", "auxiliary_equipment_to_cim", "fault_indicator_to_cim", "ac_dc_terminal_to_cim",
     "base_voltage_to_cim", "conducting_equipment_to_cim", "connectivity_node_to_cim", "connectivity_node_container_to_cim", "equipment_to_cim",
     "equipment_container_to_cim", "feeder_to_cim", "geographical_region_to_cim", "power_system_resource_to_cim", "site_to_cim",
-<<<<<<< HEAD
-    "sub_geographical_region_to_cim", "substation_to_cim", "terminal_to_cim", "accumulator_to_cim", "analog_to_cim", "control_to_cim", "discrete_to_cim",
-    "io_point_to_cim", "measurement_to_cim", "remote_control_to_cim", "remote_point_to_cim", "remote_source_to_cim", "battery_unit_to_cim",
-    "photo_voltaic_unit_to_cim", "power_electronics_unit_to_cim", "power_electronics_wind_unit_to_cim", "ac_line_segment_to_cim", "breaker_to_cim",
-    "conductor_to_cim", "connector_to_cim", "disconnector_to_cim", "energy_connection_to_cim", "energy_consumer_to_cim", "energy_consumer_phase_to_cim",
-    "energy_source_to_cim", "energy_source_phase_to_cim", "fuse_to_cim", "jumper_to_cim", "junction_to_cim", "busbar_section_to_cim", "line_to_cim",
-    "linear_shunt_compensator_to_cim", "load_break_switch_to_cim", "per_length_line_parameter_to_cim", "per_length_impedance_to_cim",
-    "per_length_sequence_impedance_to_cim", "power_electronics_connection_to_cim", "power_electronics_connection_phase_to_cim", "power_transformer_to_cim",
-    "power_transformer_end_to_cim", "transformer_star_impedance_to_cim", "protected_switch_to_cim", "ratio_tap_changer_to_cim", "recloser_to_cim",
-    "regulating_cond_eq_to_cim", "shunt_compensator_to_cim", "switch_to_cim", "tap_changer_to_cim", "transformer_end_to_cim", "circuit_to_cim", "loop_to_cim",
-=======
     "sub_geographical_region_to_cim", "substation_to_cim", "terminal_to_cim", "equivalent_branch_to_cim", "equivalent_equipment_to_cim", "accumulator_to_cim",
     "analog_to_cim", "control_to_cim", "discrete_to_cim", "io_point_to_cim", "measurement_to_cim", "remote_control_to_cim", "remote_point_to_cim",
     "remote_source_to_cim", "battery_unit_to_cim", "photo_voltaic_unit_to_cim", "power_electronics_unit_to_cim", "power_electronics_wind_unit_to_cim",
@@ -189,7 +178,6 @@
     "power_electronics_connection_phase_to_cim", "power_transformer_to_cim", "power_transformer_end_to_cim", "transformer_star_impedance_to_cim",
     "protected_switch_to_cim", "ratio_tap_changer_to_cim", "recloser_to_cim", "regulating_cond_eq_to_cim", "shunt_compensator_to_cim", "switch_to_cim",
     "tap_changer_to_cim", "transformer_end_to_cim", "circuit_to_cim", "loop_to_cim",
->>>>>>> ff2f39ff
 ]
 
 
@@ -334,22 +322,12 @@
 PBTransformerTankInfo.to_cim = transformer_tank_info_to_cim
 PBTransformerTest.to_cim = transformer_test_to_cim
 PBWireInfo.to_cim = wire_info_to_cim
-<<<<<<< HEAD
-
-=======
->>>>>>> ff2f39ff
+
 
 ###################
 # IEC61968 ASSETS #
 ###################
 
-<<<<<<< HEAD
-=======
-###################
-# IEC61968 ASSETS #
-###################
-
->>>>>>> ff2f39ff
 def asset_to_cim(pb: PBAsset, cim: Asset, network_service: NetworkService):
     network_service.resolve_or_defer_reference(resolver.at_location(cim), pb.locationMRID)
 
@@ -644,16 +622,10 @@
 
 
 def terminal_to_cim(pb: PBTerminal, network_service: NetworkService) -> Optional[Terminal]:
-<<<<<<< HEAD
+    # noinspection PyArgumentList
     cim = Terminal(
         mrid=pb.mrid(),
-        phases=phasecode_by_id(pb.phases),
-=======
-    # noinspection PyArgumentList
-    cim = Terminal(
-        mrid=pb.mrid(),
         phases=phase_code_by_id(pb.phases),
->>>>>>> ff2f39ff
         sequence_number=pb.sequenceNumber,
         traced_phases=TracedPhases(pb.tracedPhases.normalStatus, pb.tracedPhases.currentStatus),
     )
@@ -681,8 +653,6 @@
 PBTerminal.to_cim = terminal_to_cim
 
 
-<<<<<<< HEAD
-=======
 #############################
 # IEC61970 BASE EQUIVALENTS #
 #############################
@@ -720,7 +690,6 @@
 PBEquivalentBranch.to_cim = equivalent_branch_to_cim
 
 
->>>>>>> ff2f39ff
 ######################
 # IEC61970 BASE MEAS #
 ######################
@@ -769,11 +738,7 @@
 def measurement_to_cim(pb: PBMeasurement, cim: Measurement, service: NetworkService):
     cim.power_system_resource_mrid = str_or_none(pb.powerSystemResourceMRID)
     cim.terminal_mrid = str_or_none(pb.terminalMRID)
-<<<<<<< HEAD
-    cim.phases = phasecode_by_id(pb.phases)
-=======
     cim.phases = phase_code_by_id(pb.phases)
->>>>>>> ff2f39ff
     cim.unit_symbol = unit_symbol_from_id(pb.unitSymbol)
 
     service.resolve_or_defer_reference(resolver.remote_source(cim), pb.remoteSourceMRID)
@@ -932,11 +897,7 @@
 def energy_consumer_phase_to_cim(pb: PBEnergyConsumerPhase, network_service: NetworkService) -> Optional[EnergyConsumerPhase]:
     cim = EnergyConsumerPhase(
         mrid=pb.mrid(),
-<<<<<<< HEAD
-        phase=phasekind_by_id(pb.phase),
-=======
         phase=single_phase_kind_by_id(pb.phase),
->>>>>>> ff2f39ff
         p=float_or_none(pb.p),
         p_fixed=float_or_none(pb.pFixed),
         q=float_or_none(pb.q),
@@ -974,11 +935,7 @@
 
 
 def energy_source_phase_to_cim(pb: PBEnergySourcePhase, network_service: NetworkService) -> Optional[EnergySourcePhase]:
-<<<<<<< HEAD
-    cim = EnergySourcePhase(mrid=pb.mrid(), phase=phasekind_by_id(pb.phase))
-=======
     cim = EnergySourcePhase(mrid=pb.mrid(), phase=single_phase_kind_by_id(pb.phase))
->>>>>>> ff2f39ff
 
     network_service.resolve_or_defer_reference(resolver.energy_source(cim), pb.energySourceMRID)
 
@@ -1016,10 +973,7 @@
 
 def line_to_cim(pb: PBLine, cim: Line, network_service: NetworkService):
     equipment_container_to_cim(pb.ec, cim, network_service)
-<<<<<<< HEAD
-
-=======
->>>>>>> ff2f39ff
+
 
 def linear_shunt_compensator_to_cim(pb: PBLinearShuntCompensator, network_service: NetworkService) -> Optional[LinearShuntCompensator]:
     cim = LinearShuntCompensator(
@@ -1030,18 +984,6 @@
         g_per_section=float_or_none(pb.gPerSection)
     )
 
-<<<<<<< HEAD
-=======
-def linear_shunt_compensator_to_cim(pb: PBLinearShuntCompensator, network_service: NetworkService) -> Optional[LinearShuntCompensator]:
-    cim = LinearShuntCompensator(
-        mrid=pb.mrid(),
-        b0_per_section=float_or_none(pb.b0PerSection),
-        b_per_section=float_or_none(pb.bPerSection),
-        g0_per_section=float_or_none(pb.g0PerSection),
-        g_per_section=float_or_none(pb.gPerSection)
-    )
-
->>>>>>> ff2f39ff
     shunt_compensator_to_cim(pb.sc, cim, network_service)
     return cim if network_service.add(cim) else None
 
@@ -1055,19 +997,11 @@
 
 def per_length_line_parameter_to_cim(pb: PBPerLengthLineParameter, cim: PerLengthLineParameter, network_service: NetworkService):
     identified_object_to_cim(pb.io, cim, network_service)
-<<<<<<< HEAD
-=======
-
->>>>>>> ff2f39ff
+
 
 def per_length_impedance_to_cim(pb: PBPerLengthImpedance, cim: PerLengthImpedance, network_service: NetworkService):
     per_length_line_parameter_to_cim(pb.lp, cim, network_service)
 
-<<<<<<< HEAD
-def per_length_impedance_to_cim(pb: PBPerLengthImpedance, cim: PerLengthImpedance, network_service: NetworkService):
-    per_length_line_parameter_to_cim(pb.lp, cim, network_service)
-=======
->>>>>>> ff2f39ff
 
 def per_length_sequence_impedance_to_cim(pb: PBPerLengthSequenceImpedance, network_service: NetworkService) -> Optional[PerLengthSequenceImpedance]:
     # noinspection PyArgumentList
@@ -1083,23 +1017,6 @@
         g0ch=float_or_none(pb.g0ch)
     )
 
-<<<<<<< HEAD
-def per_length_sequence_impedance_to_cim(pb: PBPerLengthSequenceImpedance, network_service: NetworkService) -> Optional[PerLengthSequenceImpedance]:
-    # noinspection PyArgumentList
-    cim = PerLengthSequenceImpedance(
-        mrid=pb.mrid(),
-        r=float_or_none(pb.r),
-        x=float_or_none(pb.x),
-        r0=float_or_none(pb.r0),
-        x0=float_or_none(pb.x0),
-        bch=float_or_none(pb.bch),
-        gch=float_or_none(pb.gch),
-        b0ch=float_or_none(pb.b0ch),
-        g0ch=float_or_none(pb.g0ch)
-    )
-
-=======
->>>>>>> ff2f39ff
     per_length_impedance_to_cim(pb.pli, cim, network_service)
     return cim if network_service.add(cim) else None
 
@@ -1131,11 +1048,7 @@
         mrid=pb.mrid(),
         p=float_or_none(pb.p),
         q=float_or_none(pb.q),
-<<<<<<< HEAD
-        phase=phasekind_by_id(pb.phase)
-=======
         phase=single_phase_kind_by_id(pb.phase)
->>>>>>> ff2f39ff
     )
 
     network_service.resolve_or_defer_reference(resolver.phase_power_electronics_connection(cim), pb.powerElectronicsConnectionMRID)
@@ -1217,18 +1130,10 @@
 
 def regulating_cond_eq_to_cim(pb: PBRegulatingCondEq, cim: RegulatingCondEq, network_service: NetworkService):
     cim.control_enabled = pb.controlEnabled
-<<<<<<< HEAD
-=======
 
     energy_connection_to_cim(pb.ec, cim, network_service)
->>>>>>> ff2f39ff
-
-    energy_connection_to_cim(pb.ec, cim, network_service)
-
-<<<<<<< HEAD
-
-=======
->>>>>>> ff2f39ff
+
+
 def shunt_compensator_to_cim(pb: PBShuntCompensator, cim: ShuntCompensator, network_service: NetworkService):
     cim.sections = float_or_none(pb.sections)
     cim.grounded = pb.grounded
@@ -1253,11 +1158,6 @@
     cim.low_step = int_or_none(pb.lowStep)
     cim.neutral_u = int_or_none(pb.neutralU)
     cim.control_enabled = pb.controlEnabled
-<<<<<<< HEAD
-=======
-
-    power_system_resource_to_cim(pb.psr, cim, network_service)
->>>>>>> ff2f39ff
 
     power_system_resource_to_cim(pb.psr, cim, network_service)
 
@@ -1268,15 +1168,6 @@
     cim.r_ground = float_or_none(pb.rGround)
     cim.x_ground = float_or_none(pb.xGround)
 
-<<<<<<< HEAD
-=======
-def transformer_end_to_cim(pb: PBTransformerEnd, cim: TransformerEnd, network_service: NetworkService):
-    cim.end_number = pb.endNumber
-    cim.grounded = pb.grounded
-    cim.r_ground = float_or_none(pb.rGround)
-    cim.x_ground = float_or_none(pb.xGround)
-
->>>>>>> ff2f39ff
     network_service.resolve_or_defer_reference(resolver.te_terminal(cim), pb.terminalMRID)
     network_service.resolve_or_defer_reference(resolver.te_base_voltage(cim), pb.baseVoltageMRID)
     network_service.resolve_or_defer_reference(resolver.ratio_tap_changer(cim), pb.ratioTapChangerMRID)
