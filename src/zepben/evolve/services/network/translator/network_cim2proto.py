#  Copyright 2020 Zeppelin Bend Pty Ltd
#
#  This Source Code Form is subject to the terms of the Mozilla Public
#  License, v. 2.0. If a copy of the MPL was not distributed with this
#  file, You can obtain one at https://mozilla.org/MPL/2.0/.
from zepben.protobuf.cim.iec61968.assetinfo.CableInfo_pb2 import CableInfo as PBCableInfo
from zepben.protobuf.cim.iec61968.assetinfo.NoLoadTest_pb2 import NoLoadTest as PBNoLoadTest
from zepben.protobuf.cim.iec61968.assetinfo.OpenCircuitTest_pb2 import OpenCircuitTest as PBOpenCircuitTest
from zepben.protobuf.cim.iec61968.assetinfo.OverheadWireInfo_pb2 import OverheadWireInfo as PBOverheadWireInfo
from zepben.protobuf.cim.iec61968.assetinfo.PowerTransformerInfo_pb2 import PowerTransformerInfo as PBPowerTransformerInfo
from zepben.protobuf.cim.iec61968.assetinfo.ShortCircuitTest_pb2 import ShortCircuitTest as PBShortCircuitTest
from zepben.protobuf.cim.iec61968.assetinfo.TransformerEndInfo_pb2 import TransformerEndInfo as PBTransformerEndInfo
from zepben.protobuf.cim.iec61968.assetinfo.TransformerTankInfo_pb2 import TransformerTankInfo as PBTransformerTankInfo
from zepben.protobuf.cim.iec61968.assetinfo.TransformerTest_pb2 import TransformerTest as PBTransformerTest
from zepben.protobuf.cim.iec61968.assetinfo.WireInfo_pb2 import WireInfo as PBWireInfo
from zepben.protobuf.cim.iec61968.assetinfo.WireMaterialKind_pb2 import WireMaterialKind as PBWireMaterialKind
from zepben.protobuf.cim.iec61968.assets.AssetContainer_pb2 import AssetContainer as PBAssetContainer
from zepben.protobuf.cim.iec61968.assets.AssetInfo_pb2 import AssetInfo as PBAssetInfo
from zepben.protobuf.cim.iec61968.assets.AssetOrganisationRole_pb2 import AssetOrganisationRole as PBAssetOrganisationRole
from zepben.protobuf.cim.iec61968.assets.AssetOwner_pb2 import AssetOwner as PBAssetOwner
from zepben.protobuf.cim.iec61968.assets.Asset_pb2 import Asset as PBAsset
from zepben.protobuf.cim.iec61968.assets.Pole_pb2 import Pole as PBPole
from zepben.protobuf.cim.iec61968.assets.StreetlightLampKind_pb2 import StreetlightLampKind as PBStreetlightLampKind
from zepben.protobuf.cim.iec61968.assets.Streetlight_pb2 import Streetlight as PBStreetlight
from zepben.protobuf.cim.iec61968.assets.Structure_pb2 import Structure as PBStructure
from zepben.protobuf.cim.iec61968.common.Location_pb2 import Location as PBLocation
from zepben.protobuf.cim.iec61968.common.PositionPoint_pb2 import PositionPoint as PBPositionPoint
from zepben.protobuf.cim.iec61968.common.StreetAddress_pb2 import StreetAddress as PBStreetAddress
from zepben.protobuf.cim.iec61968.common.TownDetail_pb2 import TownDetail as PBTownDetail
from zepben.protobuf.cim.iec61968.metering.EndDevice_pb2 import EndDevice as PBEndDevice
from zepben.protobuf.cim.iec61968.metering.Meter_pb2 import Meter as PBMeter
from zepben.protobuf.cim.iec61968.metering.UsagePoint_pb2 import UsagePoint as PBUsagePoint
from zepben.protobuf.cim.iec61968.operations.OperationalRestriction_pb2 import OperationalRestriction as PBOperationalRestriction
from zepben.protobuf.cim.iec61970.base.auxiliaryequipment.AuxiliaryEquipment_pb2 import AuxiliaryEquipment as PBAuxiliaryEquipment
from zepben.protobuf.cim.iec61970.base.auxiliaryequipment.FaultIndicator_pb2 import FaultIndicator as PBFaultIndicator
from zepben.protobuf.cim.iec61970.base.core.AcDcTerminal_pb2 import AcDcTerminal as PBAcDcTerminal
from zepben.protobuf.cim.iec61970.base.core.BaseVoltage_pb2 import BaseVoltage as PBBaseVoltage
from zepben.protobuf.cim.iec61970.base.core.ConductingEquipment_pb2 import ConductingEquipment as PBConductingEquipment
from zepben.protobuf.cim.iec61970.base.core.ConnectivityNodeContainer_pb2 import ConnectivityNodeContainer as PBConnectivityNodeContainer
from zepben.protobuf.cim.iec61970.base.core.ConnectivityNode_pb2 import ConnectivityNode as PBConnectivityNode
from zepben.protobuf.cim.iec61970.base.core.EquipmentContainer_pb2 import EquipmentContainer as PBEquipmentContainer
from zepben.protobuf.cim.iec61970.base.core.Equipment_pb2 import Equipment as PBEquipment
from zepben.protobuf.cim.iec61970.base.core.Feeder_pb2 import Feeder as PBFeeder
from zepben.protobuf.cim.iec61970.base.core.GeographicalRegion_pb2 import GeographicalRegion as PBGeographicalRegion
from zepben.protobuf.cim.iec61970.base.core.PhaseCode_pb2 import PhaseCode as PBPhaseCode
from zepben.protobuf.cim.iec61970.base.core.PowerSystemResource_pb2 import PowerSystemResource as PBPowerSystemResource
from zepben.protobuf.cim.iec61970.base.core.Site_pb2 import Site as PBSite
from zepben.protobuf.cim.iec61970.base.core.SubGeographicalRegion_pb2 import SubGeographicalRegion as PBSubGeographicalRegion
from zepben.protobuf.cim.iec61970.base.core.Substation_pb2 import Substation as PBSubstation
from zepben.protobuf.cim.iec61970.base.core.Terminal_pb2 import Terminal as PBTerminal
from zepben.protobuf.cim.iec61970.base.domain.UnitSymbol_pb2 import UnitSymbol as PBUnitSymbol
from zepben.protobuf.cim.iec61970.base.equivalents.EquivalentBranch_pb2 import EquivalentBranch as PBEquivalentBranch
from zepben.protobuf.cim.iec61970.base.equivalents.EquivalentEquipment_pb2 import EquivalentEquipment as PBEquivalentEquipment
from zepben.protobuf.cim.iec61970.base.meas.Accumulator_pb2 import Accumulator as PBAccumulator
from zepben.protobuf.cim.iec61970.base.meas.Analog_pb2 import Analog as PBAnalog
from zepben.protobuf.cim.iec61970.base.meas.Control_pb2 import Control as PBControl
from zepben.protobuf.cim.iec61970.base.meas.Discrete_pb2 import Discrete as PBDiscrete
from zepben.protobuf.cim.iec61970.base.meas.IoPoint_pb2 import IoPoint as PBIoPoint
from zepben.protobuf.cim.iec61970.base.meas.Measurement_pb2 import Measurement as PBMeasurement
from zepben.protobuf.cim.iec61970.base.scada.RemoteControl_pb2 import RemoteControl as PBRemoteControl
from zepben.protobuf.cim.iec61970.base.scada.RemotePoint_pb2 import RemotePoint as PBRemotePoint
from zepben.protobuf.cim.iec61970.base.scada.RemoteSource_pb2 import RemoteSource as PBRemoteSource
from zepben.protobuf.cim.iec61970.base.wires.AcLineSegment_pb2 import AcLineSegment as PBAcLineSegment
from zepben.protobuf.cim.iec61970.base.wires.Breaker_pb2 import Breaker as PBBreaker
from zepben.protobuf.cim.iec61970.base.wires.BusbarSection_pb2 import BusbarSection as PBBusbarSection
from zepben.protobuf.cim.iec61970.base.wires.Conductor_pb2 import Conductor as PBConductor
from zepben.protobuf.cim.iec61970.base.wires.Connector_pb2 import Connector as PBConnector
from zepben.protobuf.cim.iec61970.base.wires.Disconnector_pb2 import Disconnector as PBDisconnector
from zepben.protobuf.cim.iec61970.base.wires.EnergyConnection_pb2 import EnergyConnection as PBEnergyConnection
from zepben.protobuf.cim.iec61970.base.wires.EnergyConsumerPhase_pb2 import EnergyConsumerPhase as PBEnergyConsumerPhase
from zepben.protobuf.cim.iec61970.base.wires.EnergyConsumer_pb2 import EnergyConsumer as PBEnergyConsumer
from zepben.protobuf.cim.iec61970.base.wires.EnergySourcePhase_pb2 import EnergySourcePhase as PBEnergySourcePhase
from zepben.protobuf.cim.iec61970.base.wires.EnergySource_pb2 import EnergySource as PBEnergySource
from zepben.protobuf.cim.iec61970.base.wires.Fuse_pb2 import Fuse as PBFuse
from zepben.protobuf.cim.iec61970.base.wires.Jumper_pb2 import Jumper as PBJumper
from zepben.protobuf.cim.iec61970.base.wires.Junction_pb2 import Junction as PBJunction
from zepben.protobuf.cim.iec61970.base.wires.Line_pb2 import Line as PBLine
from zepben.protobuf.cim.iec61970.base.wires.LinearShuntCompensator_pb2 import LinearShuntCompensator as PBLinearShuntCompensator
from zepben.protobuf.cim.iec61970.base.wires.LoadBreakSwitch_pb2 import LoadBreakSwitch as PBLoadBreakSwitch
from zepben.protobuf.cim.iec61970.base.wires.PerLengthImpedance_pb2 import PerLengthImpedance as PBPerLengthImpedance
from zepben.protobuf.cim.iec61970.base.wires.PerLengthLineParameter_pb2 import PerLengthLineParameter as PBPerLengthLineParameter
from zepben.protobuf.cim.iec61970.base.wires.PerLengthSequenceImpedance_pb2 import PerLengthSequenceImpedance as PBPerLengthSequenceImpedance
from zepben.protobuf.cim.iec61970.base.wires.PhaseShuntConnectionKind_pb2 import PhaseShuntConnectionKind as PBPhaseShuntConnectionKind
from zepben.protobuf.cim.iec61970.base.wires.PowerElectronicsConnectionPhase_pb2 import PowerElectronicsConnectionPhase as PBPowerElectronicsConnectionPhase
from zepben.protobuf.cim.iec61970.base.wires.PowerElectronicsConnection_pb2 import PowerElectronicsConnection as PBPowerElectronicsConnection
from zepben.protobuf.cim.iec61970.base.wires.PowerTransformerEnd_pb2 import PowerTransformerEnd as PBPowerTransformerEnd
from zepben.protobuf.cim.iec61970.base.wires.PowerTransformer_pb2 import PowerTransformer as PBPowerTransformer
from zepben.protobuf.cim.iec61970.base.wires.ProtectedSwitch_pb2 import ProtectedSwitch as PBProtectedSwitch
from zepben.protobuf.cim.iec61970.base.wires.RatioTapChanger_pb2 import RatioTapChanger as PBRatioTapChanger
from zepben.protobuf.cim.iec61970.base.wires.Recloser_pb2 import Recloser as PBRecloser
from zepben.protobuf.cim.iec61970.base.wires.RegulatingCondEq_pb2 import RegulatingCondEq as PBRegulatingCondEq
from zepben.protobuf.cim.iec61970.base.wires.ShuntCompensator_pb2 import ShuntCompensator as PBShuntCompensator
from zepben.protobuf.cim.iec61970.base.wires.SinglePhaseKind_pb2 import SinglePhaseKind as PBSinglePhaseKind
from zepben.protobuf.cim.iec61970.base.wires.Switch_pb2 import Switch as PBSwitch
from zepben.protobuf.cim.iec61970.base.wires.TapChanger_pb2 import TapChanger as PBTapChanger
from zepben.protobuf.cim.iec61970.base.wires.TransformerEnd_pb2 import TransformerEnd as PBTransformerEnd
from zepben.protobuf.cim.iec61970.base.wires.TransformerStarImpedance_pb2 import TransformerStarImpedance as PBTransformerStarImpedance
from zepben.protobuf.cim.iec61970.base.wires.VectorGroup_pb2 import VectorGroup as PBVectorGroup
from zepben.protobuf.cim.iec61970.base.wires.WindingConnection_pb2 import WindingConnection as PBWindingConnection
from zepben.protobuf.cim.iec61970.base.wires.generation.production.BatteryStateKind_pb2 import BatteryStateKind as PBBatteryStateKind
from zepben.protobuf.cim.iec61970.base.wires.generation.production.BatteryUnit_pb2 import BatteryUnit as PBBatteryUnit
from zepben.protobuf.cim.iec61970.base.wires.generation.production.PhotoVoltaicUnit_pb2 import PhotoVoltaicUnit as PBPhotoVoltaicUnit
from zepben.protobuf.cim.iec61970.base.wires.generation.production.PowerElectronicsUnit_pb2 import PowerElectronicsUnit as PBPowerElectronicsUnit
from zepben.protobuf.cim.iec61970.base.wires.generation.production.PowerElectronicsWindUnit_pb2 import PowerElectronicsWindUnit as PBPowerElectronicsWindUnit
from zepben.protobuf.cim.iec61970.infiec61970.feeder.Circuit_pb2 import Circuit as PBCircuit
from zepben.protobuf.cim.iec61970.infiec61970.feeder.Loop_pb2 import Loop as PBLoop
from zepben.protobuf.network.model.TracedPhases_pb2 import TracedPhases as PBTracedPhases

from zepben.evolve import TransformerTankInfo, TransformerEndInfo, TransformerStarImpedance, NoLoadTest, OpenCircuitTest, ShortCircuitTest, TransformerTest
from zepben.evolve.model.cim.iec61968.assetinfo.power_transformer_info import *
from zepben.evolve.model.cim.iec61968.assetinfo.wire_info import *
from zepben.evolve.model.cim.iec61968.assets.asset import *
from zepben.evolve.model.cim.iec61968.assets.asset_info import *
from zepben.evolve.model.cim.iec61968.assets.asset_organisation_role import *
from zepben.evolve.model.cim.iec61968.assets.pole import *
from zepben.evolve.model.cim.iec61968.assets.streetlight import *
from zepben.evolve.model.cim.iec61968.assets.structure import *
from zepben.evolve.model.cim.iec61968.common.location import *
from zepben.evolve.model.cim.iec61968.metering.metering import *
from zepben.evolve.model.cim.iec61968.operations.operational_restriction import *
from zepben.evolve.model.cim.iec61970.base.auxiliaryequipment.auxiliary_equipment import *
from zepben.evolve.model.cim.iec61970.base.core.base_voltage import *
from zepben.evolve.model.cim.iec61970.base.core.conducting_equipment import *
from zepben.evolve.model.cim.iec61970.base.core.connectivity_node import *
from zepben.evolve.model.cim.iec61970.base.core.connectivity_node_container import *
from zepben.evolve.model.cim.iec61970.base.core.equipment import *
from zepben.evolve.model.cim.iec61970.base.core.equipment_container import *
from zepben.evolve.model.cim.iec61970.base.core.power_system_resource import *
from zepben.evolve.model.cim.iec61970.base.core.regions import *
from zepben.evolve.model.cim.iec61970.base.core.substation import *
from zepben.evolve.model.cim.iec61970.base.core.terminal import *
from zepben.evolve.model.cim.iec61970.base.equivalents.equivalent_branch import *
from zepben.evolve.model.cim.iec61970.base.equivalents.equivalent_equipment import *
from zepben.evolve.model.cim.iec61970.base.meas.control import *
from zepben.evolve.model.cim.iec61970.base.meas.iopoint import *
from zepben.evolve.model.cim.iec61970.base.meas.measurement import *
from zepben.evolve.model.cim.iec61970.base.scada.remote_control import *
from zepben.evolve.model.cim.iec61970.base.scada.remote_point import *
from zepben.evolve.model.cim.iec61970.base.scada.remote_source import *
from zepben.evolve.model.cim.iec61970.base.wires.aclinesegment import *
from zepben.evolve.model.cim.iec61970.base.wires.connectors import *
from zepben.evolve.model.cim.iec61970.base.wires.energy_connection import *
from zepben.evolve.model.cim.iec61970.base.wires.energy_consumer import *
from zepben.evolve.model.cim.iec61970.base.wires.energy_source import *
from zepben.evolve.model.cim.iec61970.base.wires.energy_source_phase import *
from zepben.evolve.model.cim.iec61970.base.wires.generation.production.power_electronics_unit import *
from zepben.evolve.model.cim.iec61970.base.wires.line import *
from zepben.evolve.model.cim.iec61970.base.wires.per_length import *
from zepben.evolve.model.cim.iec61970.base.wires.power_electronics_connection import *
from zepben.evolve.model.cim.iec61970.base.wires.power_transformer import *
from zepben.evolve.model.cim.iec61970.base.wires.shunt_compensator import *
from zepben.evolve.model.cim.iec61970.base.wires.switch import *
from zepben.evolve.model.cim.iec61970.infiec61970.feeder.circuit import *
from zepben.evolve.model.cim.iec61970.infiec61970.feeder.loop import *
from zepben.evolve.model.phases import *
from zepben.evolve.services.common.translator.base_cim2proto import identified_object_to_pb, organisation_role_to_pb, document_to_pb
from zepben.evolve.services.common.translator.util import mrid_or_empty, from_nullable_int, from_nullable_float, from_nullable_long, from_nullable_uint

__all__ = [
    "CimTranslationException", "cable_info_to_pb", "no_load_test_to_pb", "open_circuit_test_to_pb", "overhead_wire_info_to_pb", "power_transformer_info_to_pb",
    "short_circuit_test_to_pb", "transformer_end_info_to_pb", "transformer_tank_info_to_pb", "transformer_test_to_pb", "wire_info_to_pb", "asset_to_pb",
    "asset_container_to_pb", "asset_info_to_pb", "asset_organisation_role_to_pb", "asset_owner_to_pb", "pole_to_pb", "streetlight_to_pb", "structure_to_pb",
    "location_to_pb", "position_point_to_pb", "street_address_to_pb", "town_detail_to_pb", "end_device_to_pb", "meter_to_pb", "usage_point_to_pb",
    "operational_restriction_to_pb", "auxiliary_equipment_to_pb", "fault_indicator_to_pb", "ac_dc_terminal_to_pb", "base_voltage_to_pb",
    "conducting_equipment_to_pb", "connectivity_node_to_pb", "connectivity_node_container_to_pb", "equipment_to_pb", "equipment_container_to_pb",
    "feeder_to_pb", "geographical_region_to_pb", "power_system_resource_to_pb", "site_to_pb", "sub_geographical_region_to_pb", "substation_to_pb",
<<<<<<< HEAD
    "terminal_to_pb", "control_to_pb", "io_point_to_pb", "accumulator_to_pb", "analog_to_pb", "discrete_to_pb", "measurement_to_pb", "remote_control_to_pb",
    "remote_point_to_pb", "remote_source_to_pb", "battery_unit_to_pb", "photo_voltaic_unit_to_pb", "power_electronics_unit_to_pb",
    "power_electronics_wind_unit_to_pb", "ac_line_segment_to_pb", "breaker_to_pb", "conductor_to_pb", "connector_to_pb", "disconnector_to_pb",
    "energy_connection_to_pb", "energy_consumer_to_pb", "energy_consumer_phase_to_pb", "energy_source_to_pb", "energy_source_phase_to_pb", "fuse_to_pb",
    "jumper_to_pb", "junction_to_pb", "busbar_section_to_pb", "line_to_pb", "linear_shunt_compensator_to_pb", "load_break_switch_to_pb",
    "per_length_line_parameter_to_pb", "per_length_impedance_to_pb", "per_length_sequence_impedance_to_pb", "power_electronics_connection_to_pb",
    "power_electronics_connection_phase_to_pb", "power_transformer_to_pb", "power_transformer_end_to_pb", "protected_switch_to_pb", "ratio_tap_changer_to_pb",
    "recloser_to_pb", "regulating_cond_eq_to_pb", "shunt_compensator_to_pb", "switch_to_pb", "tap_changer_to_pb", "transformer_end_to_pb", "circuit_to_pb",
    "loop_to_pb", "transformer_star_impedance_to_pb", "traced_phases_to_pb",
=======
    "terminal_to_pb", "equivalent_branch_to_pb", "equivalent_equipment_to_pb", "control_to_pb", "io_point_to_pb", "accumulator_to_pb", "analog_to_pb",
    "discrete_to_pb", "measurement_to_pb", "remote_control_to_pb", "remote_point_to_pb", "remote_source_to_pb", "battery_unit_to_pb",
    "photo_voltaic_unit_to_pb", "power_electronics_unit_to_pb", "power_electronics_wind_unit_to_pb", "ac_line_segment_to_pb", "breaker_to_pb",
    "conductor_to_pb", "connector_to_pb", "disconnector_to_pb", "energy_connection_to_pb", "energy_consumer_to_pb", "energy_consumer_phase_to_pb",
    "energy_source_to_pb", "energy_source_phase_to_pb", "fuse_to_pb", "jumper_to_pb", "junction_to_pb", "busbar_section_to_pb", "line_to_pb",
    "linear_shunt_compensator_to_pb", "load_break_switch_to_pb", "per_length_line_parameter_to_pb", "per_length_impedance_to_pb",
    "per_length_sequence_impedance_to_pb", "power_electronics_connection_to_pb", "power_electronics_connection_phase_to_pb", "power_transformer_to_pb",
    "power_transformer_end_to_pb", "protected_switch_to_pb", "ratio_tap_changer_to_pb", "recloser_to_pb", "regulating_cond_eq_to_pb", "shunt_compensator_to_pb",
    "switch_to_pb", "tap_changer_to_pb", "transformer_end_to_pb", "circuit_to_pb", "loop_to_pb", "transformer_star_impedance_to_pb", "traced_phases_to_pb",
>>>>>>> ff2f39ff
]


def _get_or_none(getter, obj) -> object:
    return getter(obj) if obj else None


class CimTranslationException(Exception):
    pass


#######################
# IEC61968 ASSET INFO #
#######################

def cable_info_to_pb(cim: CableInfo) -> PBCableInfo:
    return PBCableInfo(wi=wire_info_to_pb(cim))

<<<<<<< HEAD
=======

def no_load_test_to_pb(cim: NoLoadTest) -> PBNoLoadTest:
    return PBNoLoadTest(
        tt=transformer_test_to_pb(cim),
        energisedEndVoltage=from_nullable_int(cim.energised_end_voltage),
        excitingCurrent=from_nullable_float(cim.exciting_current),
        excitingCurrentZero=from_nullable_float(cim.exciting_current_zero),
        loss=from_nullable_int(cim.loss),
        lossZero=from_nullable_int(cim.loss_zero),
    )


def open_circuit_test_to_pb(cim: OpenCircuitTest) -> PBOpenCircuitTest:
    return PBOpenCircuitTest(
        tt=transformer_test_to_pb(cim),
        energisedEndStep=from_nullable_int(cim.energised_end_step),
        energisedEndVoltage=from_nullable_int(cim.energised_end_voltage),
        openEndStep=from_nullable_int(cim.open_end_step),
        openEndVoltage=from_nullable_int(cim.open_end_voltage),
        phaseShift=from_nullable_float(cim.phase_shift),
    )
>>>>>>> ff2f39ff

def no_load_test_to_pb(cim: NoLoadTest) -> PBNoLoadTest:
    return PBNoLoadTest(
        tt=transformer_test_to_pb(cim),
        energisedEndVoltage=from_nullable_int(cim.energised_end_voltage),
        excitingCurrent=from_nullable_float(cim.exciting_current),
        excitingCurrentZero=from_nullable_float(cim.exciting_current_zero),
        loss=from_nullable_int(cim.loss),
        lossZero=from_nullable_int(cim.loss_zero),
    )


def open_circuit_test_to_pb(cim: OpenCircuitTest) -> PBOpenCircuitTest:
    return PBOpenCircuitTest(
        tt=transformer_test_to_pb(cim),
        energisedEndStep=from_nullable_int(cim.energised_end_step),
        energisedEndVoltage=from_nullable_int(cim.energised_end_voltage),
        openEndStep=from_nullable_int(cim.open_end_step),
        openEndVoltage=from_nullable_int(cim.open_end_voltage),
        phaseShift=from_nullable_float(cim.phase_shift),
    )

<<<<<<< HEAD
=======
def overhead_wire_info_to_pb(cim: OverheadWireInfo) -> PBOverheadWireInfo:
    return PBOverheadWireInfo(wi=wire_info_to_pb(cim))
>>>>>>> ff2f39ff

def overhead_wire_info_to_pb(cim: OverheadWireInfo) -> PBOverheadWireInfo:
    return PBOverheadWireInfo(wi=wire_info_to_pb(cim))

<<<<<<< HEAD

=======
>>>>>>> ff2f39ff
def power_transformer_info_to_pb(cim: PowerTransformerInfo) -> PBPowerTransformerInfo:
    return PBPowerTransformerInfo(
        ai=asset_info_to_pb(cim),
        transformerTankInfoMRIDs=[tti.mrid for tti in cim.transformer_tank_infos]
    )


def short_circuit_test_to_pb(cim: ShortCircuitTest) -> PBShortCircuitTest:
    return PBShortCircuitTest(
        tt=transformer_test_to_pb(cim),
        current=from_nullable_float(cim.current),
        energisedEndStep=from_nullable_int(cim.energised_end_step),
        groundedEndStep=from_nullable_int(cim.grounded_end_step),
        leakageImpedance=from_nullable_float(cim.leakage_impedance),
        leakageImpedanceZero=from_nullable_float(cim.leakage_impedance_zero),
        loss=from_nullable_int(cim.loss),
        lossZero=from_nullable_int(cim.loss_zero),
        power=from_nullable_int(cim.power),
        voltage=from_nullable_float(cim.voltage),
        voltageOhmicPart=from_nullable_float(cim.voltage_ohmic_part),
    )


def transformer_end_info_to_pb(cim: TransformerEndInfo) -> PBTransformerEndInfo:
    return PBTransformerEndInfo(
        ai=asset_info_to_pb(cim),
        connectionKind=PBWindingConnection.Value(cim.connection_kind.short_name),
        emergencyS=from_nullable_int(cim.emergency_s),
        endNumber=from_nullable_int(cim.end_number),
        insulationU=from_nullable_int(cim.insulation_u),
        phaseAngleClock=from_nullable_int(cim.phase_angle_clock),
        r=from_nullable_float(cim.r),
        ratedS=from_nullable_int(cim.rated_s),
        ratedU=from_nullable_int(cim.rated_u),
        shortTermS=from_nullable_int(cim.short_term_s),
        transformerTankInfoMRID=mrid_or_empty(cim.transformer_tank_info),
        transformerStarImpedanceMRID=mrid_or_empty(cim.transformer_star_impedance),
        energisedEndNoLoadTestsMRID=mrid_or_empty(cim.energised_end_no_load_tests),
        energisedEndShortCircuitTestsMRID=mrid_or_empty(cim.energised_end_short_circuit_tests),
        groundedEndShortCircuitTestsMRID=mrid_or_empty(cim.grounded_end_short_circuit_tests),
        openEndOpenCircuitTestsMRID=mrid_or_empty(cim.open_end_open_circuit_tests),
        energisedEndOpenCircuitTestsMRID=mrid_or_empty(cim.energised_end_open_circuit_tests),
<<<<<<< HEAD
    )


def transformer_tank_info_to_pb(cim: TransformerTankInfo) -> PBTransformerTankInfo:
    return PBTransformerTankInfo(
        ai=asset_info_to_pb(cim),
        transformerEndInfoMRIDs=[str(tei.mrid) for tei in cim.transformer_end_infos]
    )


def transformer_test_to_pb(cim: TransformerTest) -> PBTransformerTest:
    return PBTransformerTest(
        io=identified_object_to_pb(cim),
        basePower=from_nullable_int(cim.base_power),
        temperature=from_nullable_float(cim.temperature),
    )


=======
    )


def transformer_tank_info_to_pb(cim: TransformerTankInfo) -> PBTransformerTankInfo:
    return PBTransformerTankInfo(
        ai=asset_info_to_pb(cim),
        transformerEndInfoMRIDs=[str(tei.mrid) for tei in cim.transformer_end_infos]
    )


def transformer_test_to_pb(cim: TransformerTest) -> PBTransformerTest:
    return PBTransformerTest(
        io=identified_object_to_pb(cim),
        basePower=from_nullable_int(cim.base_power),
        temperature=from_nullable_float(cim.temperature),
    )


>>>>>>> ff2f39ff
def wire_info_to_pb(cim: WireInfo) -> PBWireInfo:
    return PBWireInfo(
        ai=asset_info_to_pb(cim),
        ratedCurrent=from_nullable_int(cim.rated_current),
        material=PBWireMaterialKind.Value(cim.material.short_name)
    )


<<<<<<< HEAD
=======
CableInfo.to_pb = cable_info_to_pb
NoLoadTest.to_pb = no_load_test_to_pb
OpenCircuitTest.to_pb = open_circuit_test_to_pb
OverheadWireInfo.to_pb = overhead_wire_info_to_pb
PowerTransformerInfo.to_pb = power_transformer_info_to_pb
ShortCircuitTest.to_pb = short_circuit_test_to_pb
TransformerEndInfo.to_pb = transformer_end_info_to_pb
TransformerTankInfo.to_pb = transformer_tank_info_to_pb
TransformerTest.to_pb = transformer_test_to_pb
WireInfo.to_pb = wire_info_to_pb


>>>>>>> ff2f39ff
###################
# IEC61968 ASSETS #
###################

def asset_to_pb(cim: Asset) -> PBAsset:
    return PBAsset(
        io=identified_object_to_pb(cim),
        locationMRID=cim.location.mrid if cim.location else None,
        organisationRoleMRIDs=[str(io.mrid) for io in cim.organisation_roles]
    )


def asset_container_to_pb(cim: AssetContainer) -> PBAssetContainer:
    return PBAssetContainer(at=asset_to_pb(cim))


def asset_info_to_pb(cim: AssetInfo) -> PBAssetInfo:
    return PBAssetInfo(io=identified_object_to_pb(cim))


def asset_organisation_role_to_pb(cim: AssetOrganisationRole) -> PBAssetOrganisationRole:
    pb = PBAssetOrganisationRole()
    getattr(pb, "or").CopyFrom(organisation_role_to_pb(cim))
    return pb


def asset_owner_to_pb(cim: AssetOwner) -> PBAssetOwner:
    return PBAssetOwner(aor=asset_organisation_role_to_pb(cim))


def pole_to_pb(cim: Pole) -> PBPole:
    return PBPole(
        st=structure_to_pb(cim),
        streetlightMRIDs=[str(io.mrid) for io in cim.streetlights],
        classification=cim.classification
    )


def streetlight_to_pb(cim: Streetlight) -> PBStreetlight:
    return PBStreetlight(
        at=asset_to_pb(cim),
        poleMRID=mrid_or_empty(cim.pole),
        lightRating=from_nullable_uint(cim.light_rating),
        lampKind=PBStreetlightLampKind.Value(cim.lamp_kind.short_name)
    )


def structure_to_pb(cim: Structure) -> PBStructure:
    return PBStructure(ac=asset_container_to_pb(cim))
<<<<<<< HEAD
=======


Asset.to_pb = asset_to_pb
AssetContainer.to_pb = asset_container_to_pb
AssetInfo.to_pb = asset_info_to_pb
AssetOrganisationRole.to_pb = asset_organisation_role_to_pb
AssetOwner.to_pb = asset_owner_to_pb
Pole.to_pb = pole_to_pb
Streetlight.to_pb = streetlight_to_pb
Structure.to_pb = structure_to_pb
>>>>>>> ff2f39ff


###################
# IEC61968 COMMON #
###################

def location_to_pb(cim: Location) -> PBLocation:
    return PBLocation(
        io=identified_object_to_pb(cim),
        mainAddress=_get_or_none(street_address_to_pb, cim.main_address),
        positionPoints=[position_point_to_pb(point) for point in cim.points]
    )


def position_point_to_pb(cim: PositionPoint) -> PBPositionPoint:
    return PBPositionPoint(xPosition=cim.x_position, yPosition=cim.y_position)


def street_address_to_pb(cim: StreetAddress) -> PBStreetAddress:
    return PBStreetAddress(postalCode=cim.postal_code, townDetail=_get_or_none(town_detail_to_pb, cim.town_detail))


def town_detail_to_pb(cim: TownDetail) -> PBTownDetail:
    return PBTownDetail(name=cim.name, stateOrProvince=cim.state_or_province)


<<<<<<< HEAD
=======
Location.to_pb = location_to_pb
PositionPoint.to_pb = position_point_to_pb
StreetAddress.to_pb = street_address_to_pb
TownDetail.to_pb = town_detail_to_pb


>>>>>>> ff2f39ff
#####################
# IEC61968 METERING #
#####################

def end_device_to_pb(cim: EndDevice) -> PBEndDevice:
    return PBEndDevice(
        ac=asset_container_to_pb(cim),
        usagePointMRIDs=[str(io.mrid) for io in cim.usage_points],
        customerMRID=cim.customer_mrid,
        serviceLocationMRID=mrid_or_empty(cim.service_location)
    )


def meter_to_pb(cim: Meter) -> PBMeter:
    return PBMeter(ed=end_device_to_pb(cim))


def usage_point_to_pb(cim: UsagePoint) -> PBUsagePoint:
    return PBUsagePoint(
        io=identified_object_to_pb(cim),
        usagePointLocationMRID=mrid_or_empty(cim.usage_point_location),
        equipmentMRIDs=[str(io.mrid) for io in cim.equipment],
        endDeviceMRIDs=[str(io.mrid) for io in cim.end_devices]
    )
<<<<<<< HEAD
=======


EndDevice.to_pb = end_device_to_pb
Meter.to_pb = meter_to_pb
UsagePoint.to_pb = usage_point_to_pb
>>>>>>> ff2f39ff


#######################
# IEC61968 OPERATIONS #
#######################

def operational_restriction_to_pb(cim: OperationalRestriction) -> PBOperationalRestriction:
    return PBOperationalRestriction(doc=document_to_pb(cim))


<<<<<<< HEAD
#####################################
# IEC61970 BASE AUXILIARY EQUIPMENT #
#####################################

def auxiliary_equipment_to_pb(cim: AuxiliaryEquipment) -> PBAuxiliaryEquipment:
    return PBAuxiliaryEquipment(
        eq=equipment_to_pb(cim),
        terminalMRID=mrid_or_empty(cim.terminal)
    )

=======
OperationalRestriction.to_pb = operational_restriction_to_pb


#####################################
# IEC61970 BASE AUXILIARY EQUIPMENT #
#####################################

def auxiliary_equipment_to_pb(cim: AuxiliaryEquipment) -> PBAuxiliaryEquipment:
    return PBAuxiliaryEquipment(
        eq=equipment_to_pb(cim),
        terminalMRID=mrid_or_empty(cim.terminal)
    )
>>>>>>> ff2f39ff

def fault_indicator_to_pb(cim: FaultIndicator) -> PBFaultIndicator:
    return PBFaultIndicator(ae=auxiliary_equipment_to_pb(cim))

<<<<<<< HEAD
=======
def fault_indicator_to_pb(cim: FaultIndicator) -> PBFaultIndicator:
    return PBFaultIndicator(ae=auxiliary_equipment_to_pb(cim))
>>>>>>> ff2f39ff

######################
# IEC61970 BASE CORE #
######################

<<<<<<< HEAD
def ac_dc_terminal_to_pb(cim: AcDcTerminal) -> PBAcDcTerminal:
    return PBAcDcTerminal(io=identified_object_to_pb(cim))


def base_voltage_to_pb(cim: BaseVoltage) -> PBBaseVoltage:
    return PBBaseVoltage(
        io=identified_object_to_pb(cim),
        nominalVoltage=cim.nominal_voltage
    )
=======
AuxiliaryEquipment.to_pb = auxiliary_equipment_to_pb
FaultIndicator.to_pb = fault_indicator_to_pb


######################
# IEC61970 BASE CORE #
######################
>>>>>>> ff2f39ff

def ac_dc_terminal_to_pb(cim: AcDcTerminal) -> PBAcDcTerminal:
    return PBAcDcTerminal(io=identified_object_to_pb(cim))

<<<<<<< HEAD
def conducting_equipment_to_pb(cim: ConductingEquipment, include_asset_info: bool = False) -> PBConductingEquipment:
    return PBConductingEquipment(
        eq=equipment_to_pb(cim, include_asset_info),
        baseVoltageMRID=mrid_or_empty(cim.base_voltage),
        terminalMRIDs=[str(io.mrid) for io in cim.terminals]
    )
=======
>>>>>>> ff2f39ff

def base_voltage_to_pb(cim: BaseVoltage) -> PBBaseVoltage:
    return PBBaseVoltage(
        io=identified_object_to_pb(cim),
        nominalVoltage=cim.nominal_voltage
    )

<<<<<<< HEAD
def connectivity_node_to_pb(cim: ConnectivityNode) -> PBConnectivityNode:
    return PBConnectivityNode(io=identified_object_to_pb(cim))
=======
>>>>>>> ff2f39ff

def conducting_equipment_to_pb(cim: ConductingEquipment, include_asset_info: bool = False) -> PBConductingEquipment:
    return PBConductingEquipment(
        eq=equipment_to_pb(cim, include_asset_info),
        baseVoltageMRID=mrid_or_empty(cim.base_voltage),
        terminalMRIDs=[str(io.mrid) for io in cim.terminals]
    )

<<<<<<< HEAD
def connectivity_node_container_to_pb(cim: ConnectivityNodeContainer) -> PBConnectivityNodeContainer:
    return PBConnectivityNodeContainer(psr=power_system_resource_to_pb(cim))


=======

def connectivity_node_to_pb(cim: ConnectivityNode) -> PBConnectivityNode:
    return PBConnectivityNode(io=identified_object_to_pb(cim))


def connectivity_node_container_to_pb(cim: ConnectivityNodeContainer) -> PBConnectivityNodeContainer:
    return PBConnectivityNodeContainer(psr=power_system_resource_to_pb(cim))


>>>>>>> ff2f39ff
def equipment_to_pb(cim: Equipment, include_asset_info: bool = False) -> PBEquipment:
    return PBEquipment(
        psr=power_system_resource_to_pb(cim, include_asset_info),
        inService=cim.in_service,
        normallyInService=cim.normally_in_service,
        equipmentContainerMRIDs=[str(io.mrid) for io in cim.containers],
        usagePointMRIDs=[str(io.mrid) for io in cim.usage_points],
        operationalRestrictionMRIDs=[str(io.mrid) for io in cim.operational_restrictions],
        currentFeederMRIDs=[str(io.mrid) for io in cim.current_feeders]
    )


def equipment_container_to_pb(cim: EquipmentContainer) -> PBEquipmentContainer:
    return PBEquipmentContainer(cnc=connectivity_node_container_to_pb(cim))


def feeder_to_pb(cim: Feeder) -> PBFeeder:
    return PBFeeder(
        ec=equipment_container_to_pb(cim),
        normalHeadTerminalMRID=mrid_or_empty(cim.normal_head_terminal),
        normalEnergizingSubstationMRID=mrid_or_empty(cim.normal_energizing_substation)
    )


def geographical_region_to_pb(cim: GeographicalRegion) -> PBGeographicalRegion:
    return PBGeographicalRegion(
        io=identified_object_to_pb(cim),
        subGeographicalRegionMRIDs=[str(io.mrid) for io in cim.sub_geographical_regions]
    )


def power_system_resource_to_pb(cim: PowerSystemResource, include_asset_info: bool = False) -> PBPowerSystemResource:
    return PBPowerSystemResource(
        io=identified_object_to_pb(cim),
        assetInfoMRID=mrid_or_empty(cim.asset_info) if include_asset_info else None,
        locationMRID=mrid_or_empty(cim.location)
    )


def site_to_pb(cim: Site) -> PBSite:
    return PBSite(ec=equipment_container_to_pb(cim))


def sub_geographical_region_to_pb(cim: SubGeographicalRegion) -> PBSubGeographicalRegion:
    return PBSubGeographicalRegion(
        io=identified_object_to_pb(cim),
        geographicalRegionMRID=mrid_or_empty(cim.geographical_region),
        substationMRIDs=[str(io.mrid) for io in cim.substations]
    )


def substation_to_pb(cim: Substation) -> PBSubstation:
    return PBSubstation(
        ec=equipment_container_to_pb(cim),
        subGeographicalRegionMRID=mrid_or_empty(cim.sub_geographical_region),
        normalEnergizedFeederMRIDs=[str(io.mrid) for io in cim.feeders],
        loopMRIDs=[str(io.mrid) for io in cim.loops],
        normalEnergizedLoopMRIDs=[str(io.mrid) for io in cim.energized_loops],
        circuitMRIDs=[str(io.mrid) for io in cim.circuits]
    )


def terminal_to_pb(cim: Terminal) -> PBTerminal:
    return PBTerminal(
        ad=ac_dc_terminal_to_pb(cim),
        conductingEquipmentMRID=mrid_or_empty(cim.conducting_equipment),
        connectivityNodeMRID=mrid_or_empty(cim.connectivity_node),
        tracedPhases=traced_phases_to_pb(cim.traced_phases),
        phases=PBPhaseCode.Value(cim.phases.short_name),
        sequenceNumber=cim.sequence_number
    )
<<<<<<< HEAD

=======
>>>>>>> ff2f39ff

######################
# IEC61970 BASE MEAS #
######################

<<<<<<< HEAD
def control_to_pb(cim: Control) -> PBControl:
    return PBControl(
        ip=io_point_to_pb(cim),
        remoteControlMRID=mrid_or_empty(cim.remote_control),
        powerSystemResourceMRID=cim.power_system_resource_mrid
    )


def io_point_to_pb(cim: IoPoint) -> PBIoPoint:
    return PBIoPoint(io=identified_object_to_pb(cim))


=======
AcDcTerminal.to_pb = ac_dc_terminal_to_pb
BaseVoltage.to_pb = base_voltage_to_pb
ConductingEquipment.to_pb = conducting_equipment_to_pb
ConnectivityNode.to_pb = connectivity_node_to_pb
ConnectivityNodeContainer.to_pb = connectivity_node_container_to_pb
Equipment.to_pb = equipment_to_pb
EquipmentContainer.to_pb = equipment_container_to_pb
Feeder.to_pb = feeder_to_pb
GeographicalRegion.to_pb = geographical_region_to_pb
PowerSystemResource.to_pb = power_system_resource_to_pb
Site.to_pb = site_to_pb
SubGeographicalRegion.to_pb = sub_geographical_region_to_pb
Substation.to_pb = substation_to_pb
Terminal.to_pb = terminal_to_pb


#############################
# IEC61970 BASE EQUIVALENTS #
#############################

def equivalent_branch_to_pb(cim: EquivalentBranch) -> PBEquivalentBranch:
    return PBEquivalentBranch(
        ee=equivalent_equipment_to_pb(cim),
        negativeR12=from_nullable_float(cim.negative_r12),
        negativeR21=from_nullable_float(cim.negative_r21),
        negativeX12=from_nullable_float(cim.negative_x12),
        negativeX21=from_nullable_float(cim.negative_x21),
        positiveR12=from_nullable_float(cim.positive_r12),
        positiveR21=from_nullable_float(cim.positive_r21),
        positiveX12=from_nullable_float(cim.positive_x12),
        positiveX21=from_nullable_float(cim.positive_x21),
        r=from_nullable_float(cim.r),
        r21=from_nullable_float(cim.r21),
        x=from_nullable_float(cim.x),
        x21=from_nullable_float(cim.x21),
        zeroR12=from_nullable_float(cim.zero_r12),
        zeroR21=from_nullable_float(cim.zero_r21),
        zeroX12=from_nullable_float(cim.zero_x12),
        zeroX21=from_nullable_float(cim.zero_x21),
    )


def equivalent_equipment_to_pb(cim: EquivalentEquipment) -> PBEquivalentEquipment:
    return PBEquivalentEquipment(ce=conducting_equipment_to_pb(cim))


EquivalentBranch.to_pb = equivalent_branch_to_pb
EquivalentEquipment.to_pb = equivalent_equipment_to_pb


######################
# IEC61970 BASE MEAS #
######################

>>>>>>> ff2f39ff
def accumulator_to_pb(cim: Accumulator) -> PBAccumulator:
    return PBAccumulator(measurement=measurement_to_pb(cim))


def analog_to_pb(cim: Analog) -> PBAnalog:
    return PBAnalog(
        measurement=measurement_to_pb(cim),
        positiveFlowIn=cim.positive_flow_in
    )


<<<<<<< HEAD
=======
def control_to_pb(cim: Control) -> PBControl:
    return PBControl(
        ip=io_point_to_pb(cim),
        remoteControlMRID=mrid_or_empty(cim.remote_control),
        powerSystemResourceMRID=cim.power_system_resource_mrid
    )


>>>>>>> ff2f39ff
def discrete_to_pb(cim: Discrete) -> PBDiscrete:
    return PBDiscrete(measurement=measurement_to_pb(cim))


<<<<<<< HEAD
=======
def io_point_to_pb(cim: IoPoint) -> PBIoPoint:
    return PBIoPoint(io=identified_object_to_pb(cim))


>>>>>>> ff2f39ff
def measurement_to_pb(cim: Measurement) -> PBMeasurement:
    return PBMeasurement(
        io=identified_object_to_pb(cim),
        remoteSourceMRID=mrid_or_empty(cim.remote_source),
        powerSystemResourceMRID=cim.power_system_resource_mrid,
        terminalMRID=cim.terminal_mrid,
        phases=PBPhaseCode.Value(cim.phases.short_name),
        unitSymbol=PBUnitSymbol.Value(cim.unit_symbol.short_name)
    )


<<<<<<< HEAD
=======
Accumulator.to_pb = accumulator_to_pb
Analog.to_pb = analog_to_pb
Control.to_pb = control_to_pb
Discrete.to_pb = discrete_to_pb
IoPoint.to_pb = io_point_to_pb
Measurement.to_pb = measurement_to_pb


>>>>>>> ff2f39ff
#######################
# IEC61970 BASE SCADA #
#######################

def remote_control_to_pb(cim: RemoteControl) -> PBRemoteControl:
    return PBRemoteControl(
        rp=remote_point_to_pb(cim),
        controlMRID=mrid_or_empty(cim.control)
    )


def remote_point_to_pb(cim: RemotePoint) -> PBRemotePoint:
    return PBRemotePoint(io=identified_object_to_pb(cim))


def remote_source_to_pb(cim: RemoteSource) -> PBRemoteSource:
    return PBRemoteSource(
        rp=remote_point_to_pb(cim),
        measurementMRID=mrid_or_empty(cim.measurement)
    )


<<<<<<< HEAD
=======
RemoteControl.to_pb = remote_control_to_pb
RemotePoint.to_pb = remote_point_to_pb
RemoteSource.to_pb = remote_source_to_pb


>>>>>>> ff2f39ff
#############################################
# IEC61970 BASE WIRES GENERATION PRODUCTION #
#############################################

def battery_unit_to_pb(cim: BatteryUnit) -> PBBatteryUnit:
    return PBBatteryUnit(
        peu=power_electronics_unit_to_pb(cim),
        ratedE=from_nullable_long(cim.rated_e),
        storedE=from_nullable_long(cim.stored_e),
        batteryState=PBBatteryStateKind.Value(cim.battery_state.short_name)
    )


def photo_voltaic_unit_to_pb(cim: PhotoVoltaicUnit) -> PBPhotoVoltaicUnit:
    return PBPhotoVoltaicUnit(peu=power_electronics_unit_to_pb(cim))


def power_electronics_unit_to_pb(cim: PowerElectronicsUnit) -> PBPowerElectronicsUnit:
    return PBPowerElectronicsUnit(
        eq=equipment_to_pb(cim),
        maxP=from_nullable_int(cim.max_p),
        minP=from_nullable_int(cim.min_p),
        powerElectronicsConnectionMRID=mrid_or_empty(cim.power_electronics_connection)
    )


def power_electronics_wind_unit_to_pb(cim: PowerElectronicsWindUnit) -> PBPowerElectronicsWindUnit:
    return PBPowerElectronicsWindUnit(peu=power_electronics_unit_to_pb(cim))


<<<<<<< HEAD
=======
BatteryUnit.to_pb = battery_unit_to_pb
PhotoVoltaicUnit.to_pb = photo_voltaic_unit_to_pb
PowerElectronicsUnit.to_pb = power_electronics_unit_to_pb
PowerElectronicsWindUnit.to_pb = power_electronics_wind_unit_to_pb


>>>>>>> ff2f39ff
#######################
# IEC61970 BASE WIRES #
#######################

def ac_line_segment_to_pb(cim: AcLineSegment) -> PBAcLineSegment:
    return PBAcLineSegment(
        cd=conductor_to_pb(cim),
        perLengthSequenceImpedanceMRID=mrid_or_empty(cim.per_length_sequence_impedance)
    )


def breaker_to_pb(cim: Breaker) -> PBBreaker:
    return PBBreaker(sw=protected_switch_to_pb(cim))


def conductor_to_pb(cim: Conductor) -> PBConductor:
    return PBConductor(
        ce=conducting_equipment_to_pb(cim, True),
        length=from_nullable_float(cim.length)
    )


def connector_to_pb(cim: Connector) -> PBConnector:
    return PBConnector(ce=conducting_equipment_to_pb(cim))


def disconnector_to_pb(cim: Disconnector) -> PBDisconnector:
    return PBDisconnector(sw=switch_to_pb(cim))


def energy_connection_to_pb(cim: EnergyConnection) -> PBEnergyConnection:
    return PBEnergyConnection(ce=conducting_equipment_to_pb(cim))


def energy_consumer_to_pb(cim: EnergyConsumer) -> PBEnergyConsumer:
    return PBEnergyConsumer(
        ec=energy_connection_to_pb(cim),
        energyConsumerPhasesMRIDs=[str(io.mrid) for io in cim.phases],
        customerCount=from_nullable_int(cim.customer_count),
        grounded=cim.grounded,
        phaseConnection=PBPhaseShuntConnectionKind.Enum.Value(cim.phase_connection.short_name),
        p=from_nullable_float(cim.p),
        pFixed=from_nullable_float(cim.p_fixed),
        q=from_nullable_float(cim.q),
        qFixed=from_nullable_float(cim.q_fixed)
    )


def energy_consumer_phase_to_pb(cim: EnergyConsumerPhase) -> PBEnergyConsumerPhase:
    return PBEnergyConsumerPhase(
        psr=power_system_resource_to_pb(cim),
        energyConsumerMRID=mrid_or_empty(cim.energy_consumer),
        phase=PBSinglePhaseKind.Value(cim.phase.short_name),
        p=from_nullable_float(cim.p),
        pFixed=from_nullable_float(cim.p_fixed),
        q=from_nullable_float(cim.q),
        qFixed=from_nullable_float(cim.q_fixed)
    )


def energy_source_to_pb(cim: EnergySource) -> PBEnergySource:
    return PBEnergySource(
        ec=energy_connection_to_pb(cim),
        energySourcePhasesMRIDs=[str(io.mrid) for io in cim.phases],
        activePower=from_nullable_float(cim.active_power),
        reactivePower=from_nullable_float(cim.reactive_power),
        voltageAngle=from_nullable_float(cim.voltage_angle),
        voltageMagnitude=from_nullable_float(cim.voltage_magnitude),
        r=from_nullable_float(cim.r),
        x=from_nullable_float(cim.x),
        pMax=from_nullable_float(cim.p_max),
        pMin=from_nullable_float(cim.p_min),
        r0=from_nullable_float(cim.r0),
        rn=from_nullable_float(cim.rn),
        x0=from_nullable_float(cim.x0),
        xn=from_nullable_float(cim.xn)
    )


def energy_source_phase_to_pb(cim: EnergySourcePhase) -> PBEnergySourcePhase:
    return PBEnergySourcePhase(
        psr=power_system_resource_to_pb(cim),
        energySourceMRID=mrid_or_empty(cim.energy_source),
        phase=PBSinglePhaseKind.Value(cim.phase.short_name)
    )


def fuse_to_pb(cim: Fuse) -> PBFuse:
    return PBFuse(sw=switch_to_pb(cim))


def jumper_to_pb(cim: Jumper) -> PBJumper:
    return PBJumper(sw=switch_to_pb(cim))


def junction_to_pb(cim: Junction) -> PBJunction:
    return PBJunction(cn=connector_to_pb(cim))


def busbar_section_to_pb(cim: BusbarSection) -> PBBusbarSection:
    return PBBusbarSection(cn=connector_to_pb(cim))


def line_to_pb(cim: Line) -> PBLine:
    return PBLine(ec=equipment_container_to_pb(cim))


def linear_shunt_compensator_to_pb(cim: LinearShuntCompensator) -> PBLinearShuntCompensator:
    return PBLinearShuntCompensator(
        sc=shunt_compensator_to_pb(cim),
        b0PerSection=from_nullable_float(cim.b0_per_section),
        bPerSection=from_nullable_float(cim.b_per_section),
        g0PerSection=from_nullable_float(cim.g0_per_section),
        gPerSection=from_nullable_float(cim.g_per_section)
    )


def load_break_switch_to_pb(cim: LoadBreakSwitch) -> PBLoadBreakSwitch:
    return PBLoadBreakSwitch(ps=protected_switch_to_pb(cim))


def per_length_line_parameter_to_pb(cim: PerLengthLineParameter) -> PBPerLengthLineParameter:
    return PBPerLengthLineParameter(io=identified_object_to_pb(cim))


def per_length_impedance_to_pb(cim: PerLengthImpedance) -> PBPerLengthImpedance:
    return PBPerLengthImpedance(lp=per_length_line_parameter_to_pb(cim))


def per_length_sequence_impedance_to_pb(cim: PerLengthSequenceImpedance) -> PBPerLengthSequenceImpedance:
    return PBPerLengthSequenceImpedance(
        pli=per_length_impedance_to_pb(cim),
        r=from_nullable_float(cim.r),
        x=from_nullable_float(cim.x),
        r0=from_nullable_float(cim.r0),
        x0=from_nullable_float(cim.x0),
        bch=from_nullable_float(cim.bch),
        gch=from_nullable_float(cim.gch),
        b0ch=from_nullable_float(cim.b0ch),
        g0ch=from_nullable_float(cim.g0ch)
    )


def power_electronics_connection_to_pb(cim: PowerElectronicsConnection) -> PBPowerElectronicsConnection:
    return PBPowerElectronicsConnection(
        rce=regulating_cond_eq_to_pb(cim),
        powerElectronicsUnitMRIDs=[str(io.mrid) for io in cim.units],
        powerElectronicsConnectionPhaseMRIDs=[str(io.mrid) for io in cim.phases],
        maxIFault=from_nullable_int(cim.max_i_fault),
        maxQ=from_nullable_float(cim.max_q),
        minQ=from_nullable_float(cim.min_q),
        p=from_nullable_float(cim.p),
        q=from_nullable_float(cim.q),
        ratedS=from_nullable_int(cim.rated_s),
        ratedU=from_nullable_int(cim.rated_u)
    )


def power_electronics_connection_phase_to_pb(cim: PowerElectronicsConnectionPhase) -> PBPowerElectronicsConnectionPhase:
    return PBPowerElectronicsConnectionPhase(
        psr=power_system_resource_to_pb(cim),
        powerElectronicsConnectionMRID=mrid_or_empty(cim.power_electronics_connection),
        p=from_nullable_float(cim.p),
        q=from_nullable_float(cim.q),
        phase=PBSinglePhaseKind.Value(cim.phase.short_name)
    )


def power_transformer_to_pb(cim: PowerTransformer) -> PBPowerTransformer:
    return PBPowerTransformer(
        ce=conducting_equipment_to_pb(cim, True),
        powerTransformerEndMRIDs=[str(io.mrid) for io in cim.ends],
        vectorGroup=PBVectorGroup.Value(cim.vector_group.short_name),
        transformerUtilisation=from_nullable_float(cim.transformer_utilisation)
    )


def power_transformer_end_to_pb(cim: PowerTransformerEnd) -> PBPowerTransformerEnd:
    return PBPowerTransformerEnd(
        te=transformer_end_to_pb(cim),
        powerTransformerMRID=mrid_or_empty(cim.power_transformer),
        ratedS=from_nullable_int(cim.rated_s),
        ratedU=from_nullable_int(cim.rated_u),
        r=from_nullable_float(cim.r),
        r0=from_nullable_float(cim.r0),
        x=from_nullable_float(cim.x),
        x0=from_nullable_float(cim.x0),
        connectionKind=PBWindingConnection.Value(cim.connection_kind.short_name),
        b=from_nullable_float(cim.b),
        b0=from_nullable_float(cim.b0),
        g=from_nullable_float(cim.g),
        g0=from_nullable_float(cim.g0),
        phaseAngleClock=from_nullable_int(cim.phase_angle_clock)
    )


def protected_switch_to_pb(cim: ProtectedSwitch) -> PBProtectedSwitch:
    return PBProtectedSwitch(sw=switch_to_pb(cim))


def ratio_tap_changer_to_pb(cim: RatioTapChanger) -> PBRatioTapChanger:
    return PBRatioTapChanger(
        tc=tap_changer_to_pb(cim),
        transformerEndMRID=mrid_or_empty(cim.transformer_end),
        stepVoltageIncrement=from_nullable_float(cim.step_voltage_increment)
    )


def recloser_to_pb(cim: Recloser) -> PBRecloser:
    return PBRecloser(sw=protected_switch_to_pb(cim))


def regulating_cond_eq_to_pb(cim: RegulatingCondEq) -> PBRegulatingCondEq:
    return PBRegulatingCondEq(
        ec=energy_connection_to_pb(cim),
        controlEnabled=cim.control_enabled
    )


def shunt_compensator_to_pb(cim: ShuntCompensator) -> PBShuntCompensator:
    return PBShuntCompensator(
        rce=regulating_cond_eq_to_pb(cim),
        sections=from_nullable_float(cim.sections),
        grounded=cim.grounded,
        nomU=from_nullable_int(cim.nom_u),
        phaseConnection=PBPhaseShuntConnectionKind.Enum.Value(cim.phase_connection.short_name)
    )


def switch_to_pb(cim: Switch) -> PBSwitch:
    return PBSwitch(
        ce=conducting_equipment_to_pb(cim),
        normalOpen=cim.get_normal_state(),
        open=cim.get_state()
    )
<<<<<<< HEAD


def tap_changer_to_pb(cim: TapChanger) -> PBTapChanger:
    return PBTapChanger(
        psr=power_system_resource_to_pb(cim),
        highStep=from_nullable_int(cim.high_step),
        lowStep=from_nullable_int(cim.low_step),
        step=from_nullable_float(cim.step),
        neutralStep=from_nullable_int(cim.neutral_step),
        neutralU=from_nullable_int(cim.neutral_u),
        normalStep=from_nullable_int(cim.normal_step),
        controlEnabled=cim.control_enabled
    )


def transformer_end_to_pb(cim: TransformerEnd) -> PBTransformerEnd:
    return PBTransformerEnd(
        io=identified_object_to_pb(cim),
        terminalMRID=mrid_or_empty(cim.terminal),
        baseVoltageMRID=mrid_or_empty(cim.base_voltage),
        ratioTapChangerMRID=mrid_or_empty(cim.ratio_tap_changer),
        starImpedanceMRID=mrid_or_empty(cim.star_impedance),
        endNumber=cim.end_number,
        grounded=cim.grounded,
        rGround=from_nullable_float(cim.r_ground),
        xGround=from_nullable_float(cim.x_ground)
    )


def circuit_to_pb(cim: Circuit) -> PBCircuit:
    return PBCircuit(
        l=line_to_pb(cim),
        loopMRID=mrid_or_empty(cim.loop),
        endTerminalMRIDs=[str(io.mrid) for io in cim.end_terminals],
        endSubstationMRIDs=[str(io.mrid) for io in cim.end_substations]
    )


def loop_to_pb(cim: Loop) -> PBLoop:
    return PBLoop(
        io=identified_object_to_pb(cim),
        circuitMRIDs=[str(io.mrid) for io in cim.circuits],
        substationMRIDs=[str(io.mrid) for io in cim.substations],
        normalEnergizingSubstationMRIDs=[str(io.mrid) for io in cim.energizing_substations]
=======


def tap_changer_to_pb(cim: TapChanger) -> PBTapChanger:
    return PBTapChanger(
        psr=power_system_resource_to_pb(cim),
        highStep=from_nullable_int(cim.high_step),
        lowStep=from_nullable_int(cim.low_step),
        step=from_nullable_float(cim.step),
        neutralStep=from_nullable_int(cim.neutral_step),
        neutralU=from_nullable_int(cim.neutral_u),
        normalStep=from_nullable_int(cim.normal_step),
        controlEnabled=cim.control_enabled
    )


def transformer_end_to_pb(cim: TransformerEnd) -> PBTransformerEnd:
    return PBTransformerEnd(
        io=identified_object_to_pb(cim),
        terminalMRID=mrid_or_empty(cim.terminal),
        baseVoltageMRID=mrid_or_empty(cim.base_voltage),
        ratioTapChangerMRID=mrid_or_empty(cim.ratio_tap_changer),
        starImpedanceMRID=mrid_or_empty(cim.star_impedance),
        endNumber=cim.end_number,
        grounded=cim.grounded,
        rGround=from_nullable_float(cim.r_ground),
        xGround=from_nullable_float(cim.x_ground)
>>>>>>> ff2f39ff
    )


def transformer_star_impedance_to_pb(cim: TransformerStarImpedance) -> PBTransformerStarImpedance:
    return PBTransformerStarImpedance(
        io=identified_object_to_pb(cim),
        r=cim.r if cim.r else 0.0,
        r0=cim.r0 if cim.r0 else 0.0,
        x=cim.x if cim.x else 0.0,
        x0=cim.x0 if cim.x0 else 0.0,
        transformerEndInfoMRID=mrid_or_empty(cim.transformer_end_info)
    )


<<<<<<< HEAD
#########
# MODEL #
#########

def traced_phases_to_pb(cim: TracedPhases) -> PBTracedPhases:
    # noinspection PyProtectedMember
    return PBTracedPhases(normalStatus=cim._normal_status, currentStatus=cim._current_status)


# Extension functions for each CIM type.
CableInfo.to_pb = lambda self: cable_info_to_pb(self)
NoLoadTest.to_pb = no_load_test_to_pb
OpenCircuitTest.to_pb = open_circuit_test_to_pb
OverheadWireInfo.to_pb = lambda self: overhead_wire_info_to_pb(self)
PowerTransformerInfo.to_pb = lambda self: power_transformer_info_to_pb(self)
ShortCircuitTest.to_pb = short_circuit_test_to_pb
TransformerEndInfo.to_pb = transformer_end_info_to_pb
TransformerTankInfo.to_pb = transformer_tank_info_to_pb
TransformerTest.to_pb = transformer_test_to_pb
WireInfo.to_pb = lambda self: wire_info_to_pb(self)
Asset.to_pb = lambda self: asset_to_pb(self)
AssetContainer.to_pb = lambda self: asset_container_to_pb(self)
AssetInfo.to_pb = lambda self: asset_info_to_pb(self)
AssetOrganisationRole.to_pb = lambda self: asset_organisation_role_to_pb(self)
AssetOwner.to_pb = lambda self: asset_owner_to_pb(self)
Pole.to_pb = lambda self: pole_to_pb(self)
Streetlight.to_pb = lambda self: streetlight_to_pb(self)
Structure.to_pb = lambda self: structure_to_pb(self)
PositionPoint.to_pb = lambda self: position_point_to_pb(self)
TownDetail.to_pb = lambda self: town_detail_to_pb(self)
StreetAddress.to_pb = lambda self: street_address_to_pb(self)
Location.to_pb = lambda self: location_to_pb(self)
EndDevice.to_pb = lambda self: end_device_to_pb(self)
Meter.to_pb = lambda self: meter_to_pb(self)
UsagePoint.to_pb = lambda self: usage_point_to_pb(self)
OperationalRestriction.to_pb = lambda self: operational_restriction_to_pb(self)
AuxiliaryEquipment.to_pb = lambda self: auxiliary_equipment_to_pb(self)
FaultIndicator.to_pb = lambda self: fault_indicator_to_pb(self)
AcDcTerminal.to_pb = lambda self: ac_dc_terminal_to_pb(self)
BaseVoltage.to_pb = lambda self: base_voltage_to_pb(self)
ConductingEquipment.to_pb = lambda self: conducting_equipment_to_pb(self)
ConnectivityNode.to_pb = lambda self: connectivity_node_to_pb(self)
ConnectivityNodeContainer.to_pb = lambda self: connectivity_node_container_to_pb(self)
Equipment.to_pb = lambda self: equipment_to_pb(self)
EquipmentContainer.to_pb = lambda self: equipment_container_to_pb(self)
Feeder.to_pb = lambda self: feeder_to_pb(self)
GeographicalRegion.to_pb = lambda self: geographical_region_to_pb(self)
PowerSystemResource.to_pb = lambda self: power_system_resource_to_pb(self)
Site.to_pb = lambda self: site_to_pb(self)
SubGeographicalRegion.to_pb = lambda self: sub_geographical_region_to_pb(self)
Substation.to_pb = lambda self: substation_to_pb(self)
Terminal.to_pb = lambda self: terminal_to_pb(self)
PerLengthLineParameter.to_pb = lambda self: per_length_line_parameter_to_pb(self)
PerLengthImpedance.to_pb = lambda self: per_length_impedance_to_pb(self)
PowerElectronicsUnit.to_pb = power_electronics_unit_to_pb
BatteryUnit.to_pb = battery_unit_to_pb
PhotoVoltaicUnit.to_pb = photo_voltaic_unit_to_pb
PowerElectronicsWindUnit.to_pb = power_electronics_wind_unit_to_pb
AcLineSegment.to_pb = lambda self: ac_line_segment_to_pb(self)
Breaker.to_pb = lambda self: breaker_to_pb(self)
Conductor.to_pb = lambda self: conductor_to_pb(self)
Connector.to_pb = lambda self: connector_to_pb(self)
Disconnector.to_pb = lambda self: disconnector_to_pb(self)
EnergyConnection.to_pb = lambda self: energy_connection_to_pb(self)
EnergyConsumer.to_pb = lambda self: energy_consumer_to_pb(self)
EnergyConsumerPhase.to_pb = lambda self: energy_consumer_phase_to_pb(self)
EnergySource.to_pb = lambda self: energy_source_to_pb(self)
EnergySourcePhase.to_pb = lambda self: energy_source_phase_to_pb(self)
Fuse.to_pb = lambda self: fuse_to_pb(self)
Jumper.to_pb = lambda self: jumper_to_pb(self)
Junction.to_pb = lambda self: junction_to_pb(self)
BusbarSection.to_pb = busbar_section_to_pb
Line.to_pb = line_to_pb
LinearShuntCompensator.to_pb = lambda self: linear_shunt_compensator_to_pb(self)
LoadBreakSwitch.to_pb = load_break_switch_to_pb
PerLengthSequenceImpedance.to_pb = lambda self: per_length_sequence_impedance_to_pb(self)
PowerElectronicsConnection.to_pb = power_electronics_connection_to_pb
PowerElectronicsConnectionPhase.to_pb = power_electronics_connection_phase_to_pb
PowerTransformer.to_pb = lambda self: power_transformer_to_pb(self)
PowerTransformerEnd.to_pb = lambda self: power_transformer_end_to_pb(self)
TransformerStarImpedance.to_pb = transformer_star_impedance_to_pb
ProtectedSwitch.to_pb = lambda self: protected_switch_to_pb(self)
RatioTapChanger.to_pb = lambda self: ratio_tap_changer_to_pb(self)
Recloser.to_pb = lambda self: recloser_to_pb(self)
RegulatingCondEq.to_pb = lambda self: regulating_cond_eq_to_pb(self)
ShuntCompensator.to_pb = lambda self: shunt_compensator_to_pb(self)
Switch.to_pb = lambda self: switch_to_pb(self)
TapChanger.to_pb = lambda self: tap_changer_to_pb(self)
TransformerEnd.to_pb = lambda self: transformer_end_to_pb(self)
Circuit.to_pb = circuit_to_pb
Loop.to_pb = loop_to_pb
Control.to_pb = control_to_pb
IoPoint.to_pb = io_point_to_pb
Accumulator.to_pb = accumulator_to_pb
Analog.to_pb = analog_to_pb
Discrete.to_pb = discrete_to_pb
Measurement.to_pb = measurement_to_pb
RemoteControl.to_pb = remote_control_to_pb
RemotePoint.to_pb = remote_point_to_pb
RemoteSource.to_pb = remote_source_to_pb
=======
AcLineSegment.to_pb = ac_line_segment_to_pb
Breaker.to_pb = breaker_to_pb
BusbarSection.to_pb = busbar_section_to_pb
Conductor.to_pb = conductor_to_pb
Connector.to_pb = connector_to_pb
Disconnector.to_pb = disconnector_to_pb
EnergyConnection.to_pb = energy_connection_to_pb
EnergyConsumer.to_pb = energy_consumer_to_pb
EnergyConsumerPhase.to_pb = energy_consumer_phase_to_pb
EnergySource.to_pb = energy_source_to_pb
EnergySourcePhase.to_pb = energy_source_phase_to_pb
Fuse.to_pb = fuse_to_pb
Jumper.to_pb = jumper_to_pb
Junction.to_pb = junction_to_pb
Line.to_pb = line_to_pb
LinearShuntCompensator.to_pb = linear_shunt_compensator_to_pb
LoadBreakSwitch.to_pb = load_break_switch_to_pb
PerLengthImpedance.to_pb = per_length_impedance_to_pb
PerLengthLineParameter.to_pb = per_length_line_parameter_to_pb
PerLengthSequenceImpedance.to_pb = per_length_sequence_impedance_to_pb
PowerElectronicsConnection.to_pb = power_electronics_connection_to_pb
PowerElectronicsConnectionPhase.to_pb = power_electronics_connection_phase_to_pb
PowerTransformer.to_pb = power_transformer_to_pb
PowerTransformerEnd.to_pb = power_transformer_end_to_pb
ProtectedSwitch.to_pb = protected_switch_to_pb
RatioTapChanger.to_pb = ratio_tap_changer_to_pb
Recloser.to_pb = recloser_to_pb
RegulatingCondEq.to_pb = regulating_cond_eq_to_pb
ShuntCompensator.to_pb = shunt_compensator_to_pb
Switch.to_pb = switch_to_pb
TapChanger.to_pb = tap_changer_to_pb
TransformerEnd.to_pb = transformer_end_to_pb
TransformerStarImpedance.to_pb = transformer_star_impedance_to_pb


###############################
# IEC61970 INFIEC61970 FEEDER #
###############################


def circuit_to_pb(cim: Circuit) -> PBCircuit:
    return PBCircuit(
        l=line_to_pb(cim),
        loopMRID=mrid_or_empty(cim.loop),
        endTerminalMRIDs=[str(io.mrid) for io in cim.end_terminals],
        endSubstationMRIDs=[str(io.mrid) for io in cim.end_substations]
    )


def loop_to_pb(cim: Loop) -> PBLoop:
    return PBLoop(
        io=identified_object_to_pb(cim),
        circuitMRIDs=[str(io.mrid) for io in cim.circuits],
        substationMRIDs=[str(io.mrid) for io in cim.substations],
        normalEnergizingSubstationMRIDs=[str(io.mrid) for io in cim.energizing_substations]
    )


Circuit.to_pb = circuit_to_pb
Loop.to_pb = loop_to_pb


#########
# MODEL #
#########


def traced_phases_to_pb(cim: TracedPhases) -> PBTracedPhases:
    # noinspection PyProtectedMember
    return PBTracedPhases(normalStatus=cim.normal_status, currentStatus=cim.current_status)


>>>>>>> ff2f39ff
TracedPhases.to_pb = traced_phases_to_pb<|MERGE_RESOLUTION|>--- conflicted
+++ resolved
@@ -164,17 +164,6 @@
     "operational_restriction_to_pb", "auxiliary_equipment_to_pb", "fault_indicator_to_pb", "ac_dc_terminal_to_pb", "base_voltage_to_pb",
     "conducting_equipment_to_pb", "connectivity_node_to_pb", "connectivity_node_container_to_pb", "equipment_to_pb", "equipment_container_to_pb",
     "feeder_to_pb", "geographical_region_to_pb", "power_system_resource_to_pb", "site_to_pb", "sub_geographical_region_to_pb", "substation_to_pb",
-<<<<<<< HEAD
-    "terminal_to_pb", "control_to_pb", "io_point_to_pb", "accumulator_to_pb", "analog_to_pb", "discrete_to_pb", "measurement_to_pb", "remote_control_to_pb",
-    "remote_point_to_pb", "remote_source_to_pb", "battery_unit_to_pb", "photo_voltaic_unit_to_pb", "power_electronics_unit_to_pb",
-    "power_electronics_wind_unit_to_pb", "ac_line_segment_to_pb", "breaker_to_pb", "conductor_to_pb", "connector_to_pb", "disconnector_to_pb",
-    "energy_connection_to_pb", "energy_consumer_to_pb", "energy_consumer_phase_to_pb", "energy_source_to_pb", "energy_source_phase_to_pb", "fuse_to_pb",
-    "jumper_to_pb", "junction_to_pb", "busbar_section_to_pb", "line_to_pb", "linear_shunt_compensator_to_pb", "load_break_switch_to_pb",
-    "per_length_line_parameter_to_pb", "per_length_impedance_to_pb", "per_length_sequence_impedance_to_pb", "power_electronics_connection_to_pb",
-    "power_electronics_connection_phase_to_pb", "power_transformer_to_pb", "power_transformer_end_to_pb", "protected_switch_to_pb", "ratio_tap_changer_to_pb",
-    "recloser_to_pb", "regulating_cond_eq_to_pb", "shunt_compensator_to_pb", "switch_to_pb", "tap_changer_to_pb", "transformer_end_to_pb", "circuit_to_pb",
-    "loop_to_pb", "transformer_star_impedance_to_pb", "traced_phases_to_pb",
-=======
     "terminal_to_pb", "equivalent_branch_to_pb", "equivalent_equipment_to_pb", "control_to_pb", "io_point_to_pb", "accumulator_to_pb", "analog_to_pb",
     "discrete_to_pb", "measurement_to_pb", "remote_control_to_pb", "remote_point_to_pb", "remote_source_to_pb", "battery_unit_to_pb",
     "photo_voltaic_unit_to_pb", "power_electronics_unit_to_pb", "power_electronics_wind_unit_to_pb", "ac_line_segment_to_pb", "breaker_to_pb",
@@ -184,7 +173,6 @@
     "per_length_sequence_impedance_to_pb", "power_electronics_connection_to_pb", "power_electronics_connection_phase_to_pb", "power_transformer_to_pb",
     "power_transformer_end_to_pb", "protected_switch_to_pb", "ratio_tap_changer_to_pb", "recloser_to_pb", "regulating_cond_eq_to_pb", "shunt_compensator_to_pb",
     "switch_to_pb", "tap_changer_to_pb", "transformer_end_to_pb", "circuit_to_pb", "loop_to_pb", "transformer_star_impedance_to_pb", "traced_phases_to_pb",
->>>>>>> ff2f39ff
 ]
 
 
@@ -203,8 +191,6 @@
 def cable_info_to_pb(cim: CableInfo) -> PBCableInfo:
     return PBCableInfo(wi=wire_info_to_pb(cim))
 
-<<<<<<< HEAD
-=======
 
 def no_load_test_to_pb(cim: NoLoadTest) -> PBNoLoadTest:
     return PBNoLoadTest(
@@ -226,42 +212,12 @@
         openEndVoltage=from_nullable_int(cim.open_end_voltage),
         phaseShift=from_nullable_float(cim.phase_shift),
     )
->>>>>>> ff2f39ff
-
-def no_load_test_to_pb(cim: NoLoadTest) -> PBNoLoadTest:
-    return PBNoLoadTest(
-        tt=transformer_test_to_pb(cim),
-        energisedEndVoltage=from_nullable_int(cim.energised_end_voltage),
-        excitingCurrent=from_nullable_float(cim.exciting_current),
-        excitingCurrentZero=from_nullable_float(cim.exciting_current_zero),
-        loss=from_nullable_int(cim.loss),
-        lossZero=from_nullable_int(cim.loss_zero),
-    )
-
-
-def open_circuit_test_to_pb(cim: OpenCircuitTest) -> PBOpenCircuitTest:
-    return PBOpenCircuitTest(
-        tt=transformer_test_to_pb(cim),
-        energisedEndStep=from_nullable_int(cim.energised_end_step),
-        energisedEndVoltage=from_nullable_int(cim.energised_end_voltage),
-        openEndStep=from_nullable_int(cim.open_end_step),
-        openEndVoltage=from_nullable_int(cim.open_end_voltage),
-        phaseShift=from_nullable_float(cim.phase_shift),
-    )
-
-<<<<<<< HEAD
-=======
+
+
 def overhead_wire_info_to_pb(cim: OverheadWireInfo) -> PBOverheadWireInfo:
     return PBOverheadWireInfo(wi=wire_info_to_pb(cim))
->>>>>>> ff2f39ff
-
-def overhead_wire_info_to_pb(cim: OverheadWireInfo) -> PBOverheadWireInfo:
-    return PBOverheadWireInfo(wi=wire_info_to_pb(cim))
-
-<<<<<<< HEAD
-
-=======
->>>>>>> ff2f39ff
+
+
 def power_transformer_info_to_pb(cim: PowerTransformerInfo) -> PBPowerTransformerInfo:
     return PBPowerTransformerInfo(
         ai=asset_info_to_pb(cim),
@@ -304,7 +260,6 @@
         groundedEndShortCircuitTestsMRID=mrid_or_empty(cim.grounded_end_short_circuit_tests),
         openEndOpenCircuitTestsMRID=mrid_or_empty(cim.open_end_open_circuit_tests),
         energisedEndOpenCircuitTestsMRID=mrid_or_empty(cim.energised_end_open_circuit_tests),
-<<<<<<< HEAD
     )
 
 
@@ -323,26 +278,6 @@
     )
 
 
-=======
-    )
-
-
-def transformer_tank_info_to_pb(cim: TransformerTankInfo) -> PBTransformerTankInfo:
-    return PBTransformerTankInfo(
-        ai=asset_info_to_pb(cim),
-        transformerEndInfoMRIDs=[str(tei.mrid) for tei in cim.transformer_end_infos]
-    )
-
-
-def transformer_test_to_pb(cim: TransformerTest) -> PBTransformerTest:
-    return PBTransformerTest(
-        io=identified_object_to_pb(cim),
-        basePower=from_nullable_int(cim.base_power),
-        temperature=from_nullable_float(cim.temperature),
-    )
-
-
->>>>>>> ff2f39ff
 def wire_info_to_pb(cim: WireInfo) -> PBWireInfo:
     return PBWireInfo(
         ai=asset_info_to_pb(cim),
@@ -351,8 +286,6 @@
     )
 
 
-<<<<<<< HEAD
-=======
 CableInfo.to_pb = cable_info_to_pb
 NoLoadTest.to_pb = no_load_test_to_pb
 OpenCircuitTest.to_pb = open_circuit_test_to_pb
@@ -365,7 +298,6 @@
 WireInfo.to_pb = wire_info_to_pb
 
 
->>>>>>> ff2f39ff
 ###################
 # IEC61968 ASSETS #
 ###################
@@ -415,8 +347,6 @@
 
 def structure_to_pb(cim: Structure) -> PBStructure:
     return PBStructure(ac=asset_container_to_pb(cim))
-<<<<<<< HEAD
-=======
 
 
 Asset.to_pb = asset_to_pb
@@ -427,7 +357,6 @@
 Pole.to_pb = pole_to_pb
 Streetlight.to_pb = streetlight_to_pb
 Structure.to_pb = structure_to_pb
->>>>>>> ff2f39ff
 
 
 ###################
@@ -454,15 +383,12 @@
     return PBTownDetail(name=cim.name, stateOrProvince=cim.state_or_province)
 
 
-<<<<<<< HEAD
-=======
 Location.to_pb = location_to_pb
 PositionPoint.to_pb = position_point_to_pb
 StreetAddress.to_pb = street_address_to_pb
 TownDetail.to_pb = town_detail_to_pb
 
 
->>>>>>> ff2f39ff
 #####################
 # IEC61968 METERING #
 #####################
@@ -487,14 +413,11 @@
         equipmentMRIDs=[str(io.mrid) for io in cim.equipment],
         endDeviceMRIDs=[str(io.mrid) for io in cim.end_devices]
     )
-<<<<<<< HEAD
-=======
 
 
 EndDevice.to_pb = end_device_to_pb
 Meter.to_pb = meter_to_pb
 UsagePoint.to_pb = usage_point_to_pb
->>>>>>> ff2f39ff
 
 
 #######################
@@ -505,7 +428,9 @@
     return PBOperationalRestriction(doc=document_to_pb(cim))
 
 
-<<<<<<< HEAD
+OperationalRestriction.to_pb = operational_restriction_to_pb
+
+
 #####################################
 # IEC61970 BASE AUXILIARY EQUIPMENT #
 #####################################
@@ -516,35 +441,19 @@
         terminalMRID=mrid_or_empty(cim.terminal)
     )
 
-=======
-OperationalRestriction.to_pb = operational_restriction_to_pb
-
-
-#####################################
-# IEC61970 BASE AUXILIARY EQUIPMENT #
-#####################################
-
-def auxiliary_equipment_to_pb(cim: AuxiliaryEquipment) -> PBAuxiliaryEquipment:
-    return PBAuxiliaryEquipment(
-        eq=equipment_to_pb(cim),
-        terminalMRID=mrid_or_empty(cim.terminal)
-    )
->>>>>>> ff2f39ff
 
 def fault_indicator_to_pb(cim: FaultIndicator) -> PBFaultIndicator:
     return PBFaultIndicator(ae=auxiliary_equipment_to_pb(cim))
 
-<<<<<<< HEAD
-=======
-def fault_indicator_to_pb(cim: FaultIndicator) -> PBFaultIndicator:
-    return PBFaultIndicator(ae=auxiliary_equipment_to_pb(cim))
->>>>>>> ff2f39ff
+
+AuxiliaryEquipment.to_pb = auxiliary_equipment_to_pb
+FaultIndicator.to_pb = fault_indicator_to_pb
+
 
 ######################
 # IEC61970 BASE CORE #
 ######################
 
-<<<<<<< HEAD
 def ac_dc_terminal_to_pb(cim: AcDcTerminal) -> PBAcDcTerminal:
     return PBAcDcTerminal(io=identified_object_to_pb(cim))
 
@@ -554,64 +463,24 @@
         io=identified_object_to_pb(cim),
         nominalVoltage=cim.nominal_voltage
     )
-=======
-AuxiliaryEquipment.to_pb = auxiliary_equipment_to_pb
-FaultIndicator.to_pb = fault_indicator_to_pb
-
-
-######################
-# IEC61970 BASE CORE #
-######################
->>>>>>> ff2f39ff
-
-def ac_dc_terminal_to_pb(cim: AcDcTerminal) -> PBAcDcTerminal:
-    return PBAcDcTerminal(io=identified_object_to_pb(cim))
-
-<<<<<<< HEAD
+
+
 def conducting_equipment_to_pb(cim: ConductingEquipment, include_asset_info: bool = False) -> PBConductingEquipment:
     return PBConductingEquipment(
         eq=equipment_to_pb(cim, include_asset_info),
         baseVoltageMRID=mrid_or_empty(cim.base_voltage),
         terminalMRIDs=[str(io.mrid) for io in cim.terminals]
     )
-=======
->>>>>>> ff2f39ff
-
-def base_voltage_to_pb(cim: BaseVoltage) -> PBBaseVoltage:
-    return PBBaseVoltage(
-        io=identified_object_to_pb(cim),
-        nominalVoltage=cim.nominal_voltage
-    )
-
-<<<<<<< HEAD
+
+
 def connectivity_node_to_pb(cim: ConnectivityNode) -> PBConnectivityNode:
     return PBConnectivityNode(io=identified_object_to_pb(cim))
-=======
->>>>>>> ff2f39ff
-
-def conducting_equipment_to_pb(cim: ConductingEquipment, include_asset_info: bool = False) -> PBConductingEquipment:
-    return PBConductingEquipment(
-        eq=equipment_to_pb(cim, include_asset_info),
-        baseVoltageMRID=mrid_or_empty(cim.base_voltage),
-        terminalMRIDs=[str(io.mrid) for io in cim.terminals]
-    )
-
-<<<<<<< HEAD
+
+
 def connectivity_node_container_to_pb(cim: ConnectivityNodeContainer) -> PBConnectivityNodeContainer:
     return PBConnectivityNodeContainer(psr=power_system_resource_to_pb(cim))
 
 
-=======
-
-def connectivity_node_to_pb(cim: ConnectivityNode) -> PBConnectivityNode:
-    return PBConnectivityNode(io=identified_object_to_pb(cim))
-
-
-def connectivity_node_container_to_pb(cim: ConnectivityNodeContainer) -> PBConnectivityNodeContainer:
-    return PBConnectivityNodeContainer(psr=power_system_resource_to_pb(cim))
-
-
->>>>>>> ff2f39ff
 def equipment_to_pb(cim: Equipment, include_asset_info: bool = False) -> PBEquipment:
     return PBEquipment(
         psr=power_system_resource_to_pb(cim, include_asset_info),
@@ -683,29 +552,8 @@
         phases=PBPhaseCode.Value(cim.phases.short_name),
         sequenceNumber=cim.sequence_number
     )
-<<<<<<< HEAD
-
-=======
->>>>>>> ff2f39ff
-
-######################
-# IEC61970 BASE MEAS #
-######################
-
-<<<<<<< HEAD
-def control_to_pb(cim: Control) -> PBControl:
-    return PBControl(
-        ip=io_point_to_pb(cim),
-        remoteControlMRID=mrid_or_empty(cim.remote_control),
-        powerSystemResourceMRID=cim.power_system_resource_mrid
-    )
-
-
-def io_point_to_pb(cim: IoPoint) -> PBIoPoint:
-    return PBIoPoint(io=identified_object_to_pb(cim))
-
-
-=======
+
+
 AcDcTerminal.to_pb = ac_dc_terminal_to_pb
 BaseVoltage.to_pb = base_voltage_to_pb
 ConductingEquipment.to_pb = conducting_equipment_to_pb
@@ -760,7 +608,6 @@
 # IEC61970 BASE MEAS #
 ######################
 
->>>>>>> ff2f39ff
 def accumulator_to_pb(cim: Accumulator) -> PBAccumulator:
     return PBAccumulator(measurement=measurement_to_pb(cim))
 
@@ -772,8 +619,6 @@
     )
 
 
-<<<<<<< HEAD
-=======
 def control_to_pb(cim: Control) -> PBControl:
     return PBControl(
         ip=io_point_to_pb(cim),
@@ -782,18 +627,14 @@
     )
 
 
->>>>>>> ff2f39ff
 def discrete_to_pb(cim: Discrete) -> PBDiscrete:
     return PBDiscrete(measurement=measurement_to_pb(cim))
 
 
-<<<<<<< HEAD
-=======
 def io_point_to_pb(cim: IoPoint) -> PBIoPoint:
     return PBIoPoint(io=identified_object_to_pb(cim))
 
 
->>>>>>> ff2f39ff
 def measurement_to_pb(cim: Measurement) -> PBMeasurement:
     return PBMeasurement(
         io=identified_object_to_pb(cim),
@@ -805,8 +646,6 @@
     )
 
 
-<<<<<<< HEAD
-=======
 Accumulator.to_pb = accumulator_to_pb
 Analog.to_pb = analog_to_pb
 Control.to_pb = control_to_pb
@@ -815,7 +654,6 @@
 Measurement.to_pb = measurement_to_pb
 
 
->>>>>>> ff2f39ff
 #######################
 # IEC61970 BASE SCADA #
 #######################
@@ -838,14 +676,11 @@
     )
 
 
-<<<<<<< HEAD
-=======
 RemoteControl.to_pb = remote_control_to_pb
 RemotePoint.to_pb = remote_point_to_pb
 RemoteSource.to_pb = remote_source_to_pb
 
 
->>>>>>> ff2f39ff
 #############################################
 # IEC61970 BASE WIRES GENERATION PRODUCTION #
 #############################################
@@ -876,15 +711,12 @@
     return PBPowerElectronicsWindUnit(peu=power_electronics_unit_to_pb(cim))
 
 
-<<<<<<< HEAD
-=======
 BatteryUnit.to_pb = battery_unit_to_pb
 PhotoVoltaicUnit.to_pb = photo_voltaic_unit_to_pb
 PowerElectronicsUnit.to_pb = power_electronics_unit_to_pb
 PowerElectronicsWindUnit.to_pb = power_electronics_wind_unit_to_pb
 
 
->>>>>>> ff2f39ff
 #######################
 # IEC61970 BASE WIRES #
 #######################
@@ -1120,7 +952,6 @@
         normalOpen=cim.get_normal_state(),
         open=cim.get_state()
     )
-<<<<<<< HEAD
 
 
 def tap_changer_to_pb(cim: TapChanger) -> PBTapChanger:
@@ -1150,52 +981,6 @@
     )
 
 
-def circuit_to_pb(cim: Circuit) -> PBCircuit:
-    return PBCircuit(
-        l=line_to_pb(cim),
-        loopMRID=mrid_or_empty(cim.loop),
-        endTerminalMRIDs=[str(io.mrid) for io in cim.end_terminals],
-        endSubstationMRIDs=[str(io.mrid) for io in cim.end_substations]
-    )
-
-
-def loop_to_pb(cim: Loop) -> PBLoop:
-    return PBLoop(
-        io=identified_object_to_pb(cim),
-        circuitMRIDs=[str(io.mrid) for io in cim.circuits],
-        substationMRIDs=[str(io.mrid) for io in cim.substations],
-        normalEnergizingSubstationMRIDs=[str(io.mrid) for io in cim.energizing_substations]
-=======
-
-
-def tap_changer_to_pb(cim: TapChanger) -> PBTapChanger:
-    return PBTapChanger(
-        psr=power_system_resource_to_pb(cim),
-        highStep=from_nullable_int(cim.high_step),
-        lowStep=from_nullable_int(cim.low_step),
-        step=from_nullable_float(cim.step),
-        neutralStep=from_nullable_int(cim.neutral_step),
-        neutralU=from_nullable_int(cim.neutral_u),
-        normalStep=from_nullable_int(cim.normal_step),
-        controlEnabled=cim.control_enabled
-    )
-
-
-def transformer_end_to_pb(cim: TransformerEnd) -> PBTransformerEnd:
-    return PBTransformerEnd(
-        io=identified_object_to_pb(cim),
-        terminalMRID=mrid_or_empty(cim.terminal),
-        baseVoltageMRID=mrid_or_empty(cim.base_voltage),
-        ratioTapChangerMRID=mrid_or_empty(cim.ratio_tap_changer),
-        starImpedanceMRID=mrid_or_empty(cim.star_impedance),
-        endNumber=cim.end_number,
-        grounded=cim.grounded,
-        rGround=from_nullable_float(cim.r_ground),
-        xGround=from_nullable_float(cim.x_ground)
->>>>>>> ff2f39ff
-    )
-
-
 def transformer_star_impedance_to_pb(cim: TransformerStarImpedance) -> PBTransformerStarImpedance:
     return PBTransformerStarImpedance(
         io=identified_object_to_pb(cim),
@@ -1207,108 +992,6 @@
     )
 
 
-<<<<<<< HEAD
-#########
-# MODEL #
-#########
-
-def traced_phases_to_pb(cim: TracedPhases) -> PBTracedPhases:
-    # noinspection PyProtectedMember
-    return PBTracedPhases(normalStatus=cim._normal_status, currentStatus=cim._current_status)
-
-
-# Extension functions for each CIM type.
-CableInfo.to_pb = lambda self: cable_info_to_pb(self)
-NoLoadTest.to_pb = no_load_test_to_pb
-OpenCircuitTest.to_pb = open_circuit_test_to_pb
-OverheadWireInfo.to_pb = lambda self: overhead_wire_info_to_pb(self)
-PowerTransformerInfo.to_pb = lambda self: power_transformer_info_to_pb(self)
-ShortCircuitTest.to_pb = short_circuit_test_to_pb
-TransformerEndInfo.to_pb = transformer_end_info_to_pb
-TransformerTankInfo.to_pb = transformer_tank_info_to_pb
-TransformerTest.to_pb = transformer_test_to_pb
-WireInfo.to_pb = lambda self: wire_info_to_pb(self)
-Asset.to_pb = lambda self: asset_to_pb(self)
-AssetContainer.to_pb = lambda self: asset_container_to_pb(self)
-AssetInfo.to_pb = lambda self: asset_info_to_pb(self)
-AssetOrganisationRole.to_pb = lambda self: asset_organisation_role_to_pb(self)
-AssetOwner.to_pb = lambda self: asset_owner_to_pb(self)
-Pole.to_pb = lambda self: pole_to_pb(self)
-Streetlight.to_pb = lambda self: streetlight_to_pb(self)
-Structure.to_pb = lambda self: structure_to_pb(self)
-PositionPoint.to_pb = lambda self: position_point_to_pb(self)
-TownDetail.to_pb = lambda self: town_detail_to_pb(self)
-StreetAddress.to_pb = lambda self: street_address_to_pb(self)
-Location.to_pb = lambda self: location_to_pb(self)
-EndDevice.to_pb = lambda self: end_device_to_pb(self)
-Meter.to_pb = lambda self: meter_to_pb(self)
-UsagePoint.to_pb = lambda self: usage_point_to_pb(self)
-OperationalRestriction.to_pb = lambda self: operational_restriction_to_pb(self)
-AuxiliaryEquipment.to_pb = lambda self: auxiliary_equipment_to_pb(self)
-FaultIndicator.to_pb = lambda self: fault_indicator_to_pb(self)
-AcDcTerminal.to_pb = lambda self: ac_dc_terminal_to_pb(self)
-BaseVoltage.to_pb = lambda self: base_voltage_to_pb(self)
-ConductingEquipment.to_pb = lambda self: conducting_equipment_to_pb(self)
-ConnectivityNode.to_pb = lambda self: connectivity_node_to_pb(self)
-ConnectivityNodeContainer.to_pb = lambda self: connectivity_node_container_to_pb(self)
-Equipment.to_pb = lambda self: equipment_to_pb(self)
-EquipmentContainer.to_pb = lambda self: equipment_container_to_pb(self)
-Feeder.to_pb = lambda self: feeder_to_pb(self)
-GeographicalRegion.to_pb = lambda self: geographical_region_to_pb(self)
-PowerSystemResource.to_pb = lambda self: power_system_resource_to_pb(self)
-Site.to_pb = lambda self: site_to_pb(self)
-SubGeographicalRegion.to_pb = lambda self: sub_geographical_region_to_pb(self)
-Substation.to_pb = lambda self: substation_to_pb(self)
-Terminal.to_pb = lambda self: terminal_to_pb(self)
-PerLengthLineParameter.to_pb = lambda self: per_length_line_parameter_to_pb(self)
-PerLengthImpedance.to_pb = lambda self: per_length_impedance_to_pb(self)
-PowerElectronicsUnit.to_pb = power_electronics_unit_to_pb
-BatteryUnit.to_pb = battery_unit_to_pb
-PhotoVoltaicUnit.to_pb = photo_voltaic_unit_to_pb
-PowerElectronicsWindUnit.to_pb = power_electronics_wind_unit_to_pb
-AcLineSegment.to_pb = lambda self: ac_line_segment_to_pb(self)
-Breaker.to_pb = lambda self: breaker_to_pb(self)
-Conductor.to_pb = lambda self: conductor_to_pb(self)
-Connector.to_pb = lambda self: connector_to_pb(self)
-Disconnector.to_pb = lambda self: disconnector_to_pb(self)
-EnergyConnection.to_pb = lambda self: energy_connection_to_pb(self)
-EnergyConsumer.to_pb = lambda self: energy_consumer_to_pb(self)
-EnergyConsumerPhase.to_pb = lambda self: energy_consumer_phase_to_pb(self)
-EnergySource.to_pb = lambda self: energy_source_to_pb(self)
-EnergySourcePhase.to_pb = lambda self: energy_source_phase_to_pb(self)
-Fuse.to_pb = lambda self: fuse_to_pb(self)
-Jumper.to_pb = lambda self: jumper_to_pb(self)
-Junction.to_pb = lambda self: junction_to_pb(self)
-BusbarSection.to_pb = busbar_section_to_pb
-Line.to_pb = line_to_pb
-LinearShuntCompensator.to_pb = lambda self: linear_shunt_compensator_to_pb(self)
-LoadBreakSwitch.to_pb = load_break_switch_to_pb
-PerLengthSequenceImpedance.to_pb = lambda self: per_length_sequence_impedance_to_pb(self)
-PowerElectronicsConnection.to_pb = power_electronics_connection_to_pb
-PowerElectronicsConnectionPhase.to_pb = power_electronics_connection_phase_to_pb
-PowerTransformer.to_pb = lambda self: power_transformer_to_pb(self)
-PowerTransformerEnd.to_pb = lambda self: power_transformer_end_to_pb(self)
-TransformerStarImpedance.to_pb = transformer_star_impedance_to_pb
-ProtectedSwitch.to_pb = lambda self: protected_switch_to_pb(self)
-RatioTapChanger.to_pb = lambda self: ratio_tap_changer_to_pb(self)
-Recloser.to_pb = lambda self: recloser_to_pb(self)
-RegulatingCondEq.to_pb = lambda self: regulating_cond_eq_to_pb(self)
-ShuntCompensator.to_pb = lambda self: shunt_compensator_to_pb(self)
-Switch.to_pb = lambda self: switch_to_pb(self)
-TapChanger.to_pb = lambda self: tap_changer_to_pb(self)
-TransformerEnd.to_pb = lambda self: transformer_end_to_pb(self)
-Circuit.to_pb = circuit_to_pb
-Loop.to_pb = loop_to_pb
-Control.to_pb = control_to_pb
-IoPoint.to_pb = io_point_to_pb
-Accumulator.to_pb = accumulator_to_pb
-Analog.to_pb = analog_to_pb
-Discrete.to_pb = discrete_to_pb
-Measurement.to_pb = measurement_to_pb
-RemoteControl.to_pb = remote_control_to_pb
-RemotePoint.to_pb = remote_point_to_pb
-RemoteSource.to_pb = remote_source_to_pb
-=======
 AcLineSegment.to_pb = ac_line_segment_to_pb
 Breaker.to_pb = breaker_to_pb
 BusbarSection.to_pb = busbar_section_to_pb
@@ -1381,5 +1064,4 @@
     return PBTracedPhases(normalStatus=cim.normal_status, currentStatus=cim.current_status)
 
 
->>>>>>> ff2f39ff
 TracedPhases.to_pb = traced_phases_to_pb